--- conflicted
+++ resolved
@@ -32,16 +32,15 @@
     """Mapping of files from relative path provided in the file to a tuple of
     (absolute local path, absolute container path)"""
 
-<<<<<<< HEAD
     def __init__(self, referenced_files, basedir, stagedir, scramble=False):
-        # type: (Set[str], str) -> None
-        self._pathmap = {}  # type: Dict[str, Tuple[str, str]]
+        # type: (Set[Any], unicode, unicode) -> None
+        self._pathmap = {}  # type: Dict[unicode, Tuple[unicode, unicode]]
         self.stagedir = stagedir
         self.scramble = scramble
         self.setup(referenced_files, basedir)
 
     def setup(self, referenced_files, basedir):
-        # type: (Set[str], str) -> None
+        # type: (Set[Any], unicode) -> None
 
         # Go through each file and set the target to its own directory along
         # with any secondary files.
@@ -73,19 +72,6 @@
 
             self._pathmap[path] = (deref, tgt)
 
-=======
-    def __init__(self, referenced_files, basedir):
-        # type: (Set[unicode], unicode) -> None
-        self._pathmap = {}  # type: Dict[unicode, Tuple[unicode, unicode]]
-        self.setup(referenced_files, basedir)
-
-    def setup(self, referenced_files, basedir):
-        # type: (Set[unicode], unicode) -> None
-        for src in referenced_files:
-            ab = abspath(src, basedir)
-            self._pathmap[src] = (ab, ab)
->>>>>>> a2ea4e86
-
     def mapper(self, src):  # type: (unicode) -> Tuple[unicode, unicode]
         if u"#" in src:
             i = src.index(u"#")
@@ -104,63 +90,4 @@
         for k, v in self._pathmap.items():
             if v[1] == target:
                 return (k, v[0])
-<<<<<<< HEAD
-        return None
-=======
-        return None
-
-
-class DockerPathMapper(PathMapper):
-
-    def __init__(self, referenced_files, basedir):
-        # type: (Set[unicode], unicode) -> None
-        self.dirs = {}  # type: Dict[unicode, Union[bool, unicode]]
-        super(DockerPathMapper, self).__init__(referenced_files, basedir)
-
-    def setup(self, referenced_files, basedir):
-        for src in referenced_files:
-            ab = abspath(src, basedir)
-            dirn, fn = os.path.split(ab)
-
-            subdir = False
-            for d in self.dirs:
-                if dirn.startswith(d):
-                  subdir = True
-                  break
-
-            if not subdir:
-                for d in list(self.dirs):
-                    if d.startswith(dirn):
-                        # 'dirn' is a parent of 'd'
-                        del self.dirs[d]
-                self.dirs[dirn] = True
-
-        prefix = u"job" + str(random.randint(1, 1000000000)) + u"_"
-
-        names = set()  # type: Set[unicode]
-        for d in self.dirs:
-            name = os.path.join(u"/var/lib/cwl", prefix + os.path.basename(d))
-            i = 1
-            while name in names:
-                i += 1
-                name = os.path.join(u"/var/lib/cwl",
-                        prefix + os.path.basename(d) + unicode(i))
-            names.add(name)
-            self.dirs[d] = name
-
-        for src in referenced_files:
-            ab = abspath(src, basedir)
-
-            deref = ab
-            st = os.lstat(deref)
-            while stat.S_ISLNK(st.st_mode):
-                rl = os.readlink(deref)
-                deref = rl if os.path.isabs(rl) else os.path.join(
-                        os.path.dirname(deref), rl)
-                st = os.lstat(deref)
-
-            for d in self.dirs:
-                if ab.startswith(d):
-                    self._pathmap[src] = (deref, os.path.join(
-                        self.dirs[d], ab[len(d)+1:]))
->>>>>>> a2ea4e86
+        return None