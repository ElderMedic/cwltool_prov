"""Loads a CWL document."""

import hashlib
import logging
import os
import re
import urllib
import uuid
from typing import (
    Any,
    Dict,
    List,
    MutableMapping,
    MutableSequence,
    Optional,
    Tuple,
    Union,
    cast,
)

from ruamel.yaml.comments import CommentedMap, CommentedSeq
from schema_salad.exceptions import ValidationException
from schema_salad.ref_resolver import Loader, file_uri
from schema_salad.schema import validate_doc
from schema_salad.sourceline import SourceLine, cmap
from schema_salad.utils import (
    ContextType,
    FetcherCallableType,
    IdxResultType,
    ResolveType,
    json_dumps,
)

from . import CWL_CONTENT_TYPES, process, update
from .context import LoadingContext
from .errors import WorkflowException
from .loghandler import _logger
from .process import Process, get_schema, shortname
from .update import ALLUPDATES
from .utils import CWLObjectType, ResolverType, visit_class

jobloaderctx = {
    "cwl": "https://w3id.org/cwl/cwl#",
    "cwltool": "http://commonwl.org/cwltool#",
    "path": {"@type": "@id"},
    "location": {"@type": "@id"},
    "id": "@id",
}  # type: ContextType


overrides_ctx = {
    "overrideTarget": {"@type": "@id"},
    "cwltool": "http://commonwl.org/cwltool#",
    "http://commonwl.org/cwltool#overrides": {
        "@id": "cwltool:overrides",
        "mapSubject": "overrideTarget",
    },
    "requirements": {
        "@id": "https://w3id.org/cwl/cwl#requirements",
        "mapSubject": "class",
    },
}  # type: ContextType


def default_loader(
    fetcher_constructor: Optional[FetcherCallableType] = None,
    enable_dev: bool = False,
    doc_cache: bool = True,
) -> Loader:
    return Loader(
        jobloaderctx,
        fetcher_constructor=fetcher_constructor,
        allow_attachments=lambda r: enable_dev,
        doc_cache=doc_cache,
    )


def resolve_tool_uri(
    argsworkflow: str,
    resolver: Optional[ResolverType] = None,
    fetcher_constructor: Optional[FetcherCallableType] = None,
    document_loader: Optional[Loader] = None,
) -> Tuple[str, str]:

    uri = None  # type: Optional[str]
    split = urllib.parse.urlsplit(argsworkflow)
    # In case of Windows path, urlsplit misjudge Drive letters as scheme, here we are skipping that
    if split.scheme and split.scheme in ["http", "https", "file"]:
        uri = argsworkflow
    elif os.path.exists(os.path.abspath(argsworkflow)):
        uri = file_uri(str(os.path.abspath(argsworkflow)))
    elif resolver is not None:
        uri = resolver(
            document_loader or default_loader(fetcher_constructor), argsworkflow
        )

    if uri is None:
        raise ValidationException("Not found: '%s'" % argsworkflow)

    if argsworkflow != uri:
        _logger.info("Resolved '%s' to '%s'", argsworkflow, uri)

    fileuri = urllib.parse.urldefrag(uri)[0]
    return uri, fileuri


def fetch_document(
    argsworkflow: Union[str, CWLObjectType],
    loadingContext: Optional[LoadingContext] = None,
) -> Tuple[LoadingContext, CommentedMap, str]:
    """Retrieve a CWL document."""
    if loadingContext is None:
        loadingContext = LoadingContext()
        loadingContext.loader = default_loader()
    else:
        loadingContext = loadingContext.copy()
        if loadingContext.loader is None:
            loadingContext.loader = default_loader(
                loadingContext.fetcher_constructor,
                enable_dev=loadingContext.enable_dev,
                doc_cache=loadingContext.doc_cache,
            )

    if isinstance(argsworkflow, str):
        uri, fileuri = resolve_tool_uri(
            argsworkflow,
            resolver=loadingContext.resolver,
            document_loader=loadingContext.loader,
        )
<<<<<<< HEAD
        workflowobj = cast(CommentedMap, loadingContext.loader.fetch(fileuri))
        if 'name' in workflowobj:
            workflowobj['id'] = workflowobj['name']
=======
        workflowobj = cast(
            CommentedMap,
            loadingContext.loader.fetch(fileuri, content_types=CWL_CONTENT_TYPES),
        )
>>>>>>> b67a5e0f
        return loadingContext, workflowobj, uri
    if isinstance(argsworkflow, MutableMapping):
        uri = (
            cast(str, argsworkflow["id"])
            if argsworkflow.get("id")
            else "_:" + str(uuid.uuid4())
        )
        workflowobj = cast(
            CommentedMap, cmap(cast(Dict[str, Any], argsworkflow), fn=uri)
        )
        loadingContext.loader.idx[uri] = workflowobj
        return loadingContext, workflowobj, uri
    raise ValidationException("Must be URI or object: '%s'" % argsworkflow)


def _convert_stdstreams_to_files(
    workflowobj: Union[
        CWLObjectType, MutableSequence[Union[CWLObjectType, str, int]], str
    ]
) -> None:
    if isinstance(workflowobj, MutableMapping):
        if workflowobj.get("class") == "CommandLineTool":
            with SourceLine(
                workflowobj,
                "outputs",
                ValidationException,
                _logger.isEnabledFor(logging.DEBUG),
            ):
                outputs = workflowobj.get("outputs", [])
                if not isinstance(outputs, CommentedSeq):
                    raise ValidationException('"outputs" section is not ' "valid.")
                for out in cast(
                    MutableSequence[CWLObjectType], workflowobj.get("outputs", [])
                ):
                    if not isinstance(out, CommentedMap):
                        raise ValidationException(
                            f"Output '{out}' is not a valid OutputParameter."
                        )
                    for streamtype in ["stdout", "stderr"]:
                        if out.get("type") == streamtype:
                            if "outputBinding" in out:
                                raise ValidationException(
                                    "Not allowed to specify outputBinding when"
                                    " using %s shortcut." % streamtype
                                )
                            if streamtype in workflowobj:
                                filename = workflowobj[streamtype]
                            else:
                                filename = str(
                                    hashlib.sha1(  # nosec
                                        json_dumps(workflowobj, sort_keys=True).encode(
                                            "utf-8"
                                        )
                                    ).hexdigest()
                                )
                                workflowobj[streamtype] = filename
                            out["type"] = "File"
                            out["outputBinding"] = cmap({"glob": filename})
            for inp in cast(
                MutableSequence[CWLObjectType], workflowobj.get("inputs", [])
            ):
                if inp.get("type") == "stdin":
                    if "inputBinding" in inp:
                        raise ValidationException(
                            "Not allowed to specify inputBinding when"
                            " using stdin shortcut."
                        )
                    if "stdin" in workflowobj:
                        raise ValidationException(
                            "Not allowed to specify stdin path when"
                            " using stdin type shortcut."
                        )
                    else:
                        workflowobj["stdin"] = (
                            "$(inputs.%s.path)"
                            % cast(str, inp["id"]).rpartition("#")[2]
                        )
                        inp["type"] = "File"
        else:
            for entry in workflowobj.values():
                _convert_stdstreams_to_files(
                    cast(
                        Union[
                            CWLObjectType,
                            MutableSequence[Union[CWLObjectType, str, int]],
                            str,
                        ],
                        entry,
                    )
                )
    if isinstance(workflowobj, MutableSequence):
        for entry in workflowobj:
            _convert_stdstreams_to_files(
                cast(
                    Union[
                        CWLObjectType,
                        MutableSequence[Union[CWLObjectType, str, int]],
                        str,
                    ],
                    entry,
                )
            )


def _add_blank_ids(
    workflowobj: Union[CWLObjectType, MutableSequence[Union[CWLObjectType, str]]]
) -> None:
    if isinstance(workflowobj, MutableMapping):
        if (
            "run" in workflowobj
            and isinstance(workflowobj["run"], MutableMapping)
            and "id" not in workflowobj["run"]
            and "$import" not in workflowobj["run"]
        ):
            workflowobj["run"]["id"] = str(uuid.uuid4())
        for entry in workflowobj.values():
            _add_blank_ids(
                cast(
                    Union[CWLObjectType, MutableSequence[Union[CWLObjectType, str]]],
                    entry,
                )
            )
    if isinstance(workflowobj, MutableSequence):
        for entry in workflowobj:
            _add_blank_ids(
                cast(
                    Union[CWLObjectType, MutableSequence[Union[CWLObjectType, str]]],
                    entry,
                )
            )


def resolve_and_validate_document(
    loadingContext: LoadingContext,
    workflowobj: Union[CommentedMap, CommentedSeq],
    uri: str,
    preprocess_only: bool = False,
    skip_schemas: Optional[bool] = None,
) -> Tuple[LoadingContext, str]:
    """Validate a CWL document."""
    if not loadingContext.loader:
        raise ValueError("loadingContext must have a loader.")
    else:
        loader = loadingContext.loader
    loadingContext = loadingContext.copy()

    if not isinstance(workflowobj, MutableMapping):
        raise ValueError(
            "workflowjobj must be a dict, got '{}': {}".format(
                type(workflowobj), workflowobj
            )
        )

    jobobj = None
    if "cwl:tool" in workflowobj:
        jobobj, _ = loader.resolve_all(workflowobj, uri)
        uri = urllib.parse.urljoin(uri, workflowobj["https://w3id.org/cwl/cwl#tool"])
        del cast(Dict[str, Any], jobobj)["https://w3id.org/cwl/cwl#tool"]

        workflowobj = fetch_document(uri, loadingContext)[1]

    fileuri = urllib.parse.urldefrag(uri)[0]

    cwlVersion = loadingContext.metadata.get("cwlVersion")
    if not cwlVersion:
        cwlVersion = workflowobj.get("cwlVersion")
    if not cwlVersion and fileuri != uri:
        # The tool we're loading is a fragment of a bigger file.  Get
        # the document root element and look for cwlVersion there.
        metadata = cast(CWLObjectType, fetch_document(fileuri, loadingContext)[1])
        cwlVersion = cast(str, metadata.get("cwlVersion"))
    if not cwlVersion:
        raise ValidationException(
            "No cwlVersion found. "
            "Use the following syntax in your CWL document to declare "
            "the version: cwlVersion: <version>.\n"
            "Note: if this is a CWL draft-2 (pre v1.0) document then it "
            "will need to be upgraded first."
        )

    if not isinstance(cwlVersion, str):
        with SourceLine(
            workflowobj, "cwlVersion", ValidationException, loadingContext.debug
        ):
            raise ValidationException(
                f"'cwlVersion' must be a string, got {type(cwlVersion)}"
            )
    # strip out version
    cwlVersion = re.sub(r"^(?:cwl:|https://w3id.org/cwl/cwl#)", "", cwlVersion)
    if cwlVersion not in list(ALLUPDATES):
        # print out all the Supported Versions of cwlVersion
        versions = []
        for version in list(ALLUPDATES):
            if "dev" in version:
                version += " (with --enable-dev flag only)"
            versions.append(version)
        versions.sort()
        raise ValidationException(
            "The CWL reference runner no longer supports pre CWL v1.0 "
            "documents. Supported versions are: "
            "\n{}".format("\n".join(versions))
        )

    if (
        isinstance(jobobj, CommentedMap)
        and "http://commonwl.org/cwltool#overrides" in jobobj
    ):
        loadingContext.overrides_list.extend(resolve_overrides(jobobj, uri, uri))
        del jobobj["http://commonwl.org/cwltool#overrides"]

    if (
        isinstance(jobobj, CommentedMap)
        and "https://w3id.org/cwl/cwl#requirements" in jobobj
    ):
        if cwlVersion not in ("v1.1.0-dev1", "v1.1"):
            raise ValidationException(
                "`cwl:requirements` in the input object is not part of CWL "
                "v1.0. You can adjust to use `cwltool:overrides` instead; or you "
                "can set the cwlVersion to v1.1 or greater."
            )
        loadingContext.overrides_list.append(
            {
                "overrideTarget": uri,
                "requirements": jobobj["https://w3id.org/cwl/cwl#requirements"],
            }
        )
        del jobobj["https://w3id.org/cwl/cwl#requirements"]

    (sch_document_loader, avsc_names) = process.get_schema(cwlVersion)[:2]

    if isinstance(avsc_names, Exception):
        raise avsc_names

    processobj = None  # type: Optional[ResolveType]
    document_loader = Loader(
        sch_document_loader.ctx,
        schemagraph=sch_document_loader.graph,
        idx=loader.idx,
        cache=sch_document_loader.cache,
        fetcher_constructor=loadingContext.fetcher_constructor,
        skip_schemas=skip_schemas,
        doc_cache=loadingContext.doc_cache,
    )

    if cwlVersion == "v1.0":
        _add_blank_ids(workflowobj)

    document_loader.resolve_all(workflowobj, fileuri)
    processobj, metadata = document_loader.resolve_ref(uri)
    if not isinstance(processobj, (CommentedMap, CommentedSeq)):
        raise ValidationException("Workflow must be a CommentedMap or CommentedSeq.")

    if not hasattr(processobj.lc, "filename"):
        processobj.lc.filename = fileuri

    if loadingContext.metadata:
        metadata = loadingContext.metadata

    if not isinstance(metadata, CommentedMap):
        raise ValidationException(
            "metadata must be a CommentedMap, was %s" % type(metadata)
        )

    if isinstance(processobj, CommentedMap):
        uri = processobj["id"]

    _convert_stdstreams_to_files(workflowobj)

    if isinstance(jobobj, CommentedMap):
        loadingContext.jobdefaults = jobobj

    loadingContext.loader = document_loader
    loadingContext.avsc_names = avsc_names
    loadingContext.metadata = metadata

    if preprocess_only:
        return loadingContext, uri

    if loadingContext.do_validate:
        validate_doc(avsc_names, processobj, document_loader, loadingContext.strict)

    # None means default behavior (do update)
    if loadingContext.do_update in (True, None):
        if "cwlVersion" not in metadata:
            metadata["cwlVersion"] = cwlVersion
        processobj = update.update(
            processobj, document_loader, fileuri, loadingContext.enable_dev, metadata
        )
        document_loader.idx[processobj["id"]] = processobj

        def update_index(pr: CommentedMap) -> None:
            if "id" in pr:
                document_loader.idx[pr["id"]] = pr

        visit_class(
            processobj, ("CommandLineTool", "Workflow", "ExpressionTool"), update_index
        )

    return loadingContext, uri


def make_tool(
    uri: Union[str, CommentedMap, CommentedSeq], loadingContext: LoadingContext
) -> Process:
    """Make a Python CWL object."""
    if loadingContext.loader is None:
        raise ValueError("loadingContext must have a loader")
    resolveduri, metadata = loadingContext.loader.resolve_ref(uri)

    processobj = None
    if isinstance(resolveduri, MutableSequence):
        for obj in resolveduri:
            if obj["id"].endswith("#main"):
                processobj = obj
                break
        if not processobj:
            raise WorkflowException(
                "Tool file contains graph of multiple objects, must specify "
                "one of #%s"
                % ", #".join(
                    urllib.parse.urldefrag(i["id"])[1] for i in resolveduri if "id" in i
                )
            )
    elif isinstance(resolveduri, MutableMapping):
        processobj = resolveduri
    else:
        raise Exception("Must resolve to list or dict")

    tool = loadingContext.construct_tool_object(processobj, loadingContext)

    if loadingContext.jobdefaults:
        jobobj = loadingContext.jobdefaults
        for inp in tool.tool["inputs"]:
            if shortname(inp["id"]) in jobobj:
                inp["default"] = jobobj[shortname(inp["id"])]

    return tool


def load_tool(
    argsworkflow: Union[str, CWLObjectType],
    loadingContext: Optional[LoadingContext] = None,
) -> Process:

    loadingContext, workflowobj, uri = fetch_document(argsworkflow, loadingContext)

    loadingContext, uri = resolve_and_validate_document(
        loadingContext, workflowobj, uri
    )

    return make_tool(uri, loadingContext)


def resolve_overrides(
    ov: IdxResultType,
    ov_uri: str,
    baseurl: str,
) -> List[CWLObjectType]:
    ovloader = Loader(overrides_ctx)
    ret, _ = ovloader.resolve_all(ov, baseurl)
    if not isinstance(ret, CommentedMap):
        raise Exception("Expected CommentedMap, got %s" % type(ret))
    cwl_docloader = get_schema("v1.0")[0]
    cwl_docloader.resolve_all(ret, ov_uri)
    return cast(List[CWLObjectType], ret["http://commonwl.org/cwltool#overrides"])


def load_overrides(ov: str, base_url: str) -> List[CWLObjectType]:
    ovloader = Loader(overrides_ctx)
    return resolve_overrides(ovloader.fetch(ov), ov, base_url)


def recursive_resolve_and_validate_document(
    loadingContext: LoadingContext,
    workflowobj: Union[CommentedMap, CommentedSeq],
    uri: str,
    preprocess_only: bool = False,
    skip_schemas: Optional[bool] = None,
) -> Tuple[LoadingContext, str, Process]:
    """Validate a CWL document, checking that a tool object can be built."""
    loadingContext, uri = resolve_and_validate_document(
        loadingContext,
        workflowobj,
        uri,
        preprocess_only=preprocess_only,
        skip_schemas=skip_schemas,
    )
    tool = make_tool(uri, loadingContext)
    return loadingContext, uri, tool<|MERGE_RESOLUTION|>--- conflicted
+++ resolved
@@ -127,16 +127,12 @@
             resolver=loadingContext.resolver,
             document_loader=loadingContext.loader,
         )
-<<<<<<< HEAD
-        workflowobj = cast(CommentedMap, loadingContext.loader.fetch(fileuri))
-        if 'name' in workflowobj:
-            workflowobj['id'] = workflowobj['name']
-=======
         workflowobj = cast(
             CommentedMap,
             loadingContext.loader.fetch(fileuri, content_types=CWL_CONTENT_TYPES),
         )
->>>>>>> b67a5e0f
+         if 'name' in workflowobj:
+            workflowobj['id'] = workflowobj['name']
         return loadingContext, workflowobj, uri
     if isinstance(argsworkflow, MutableMapping):
         uri = (
