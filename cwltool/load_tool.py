--- conflicted
+++ resolved
@@ -11,13 +11,9 @@
 from avro.schema import Names
 from . import update
 from . import process
-<<<<<<< HEAD
-from .errors import WorkflowException
-=======
 from .process import Process, shortname
 from .errors import WorkflowException
 from typing import Any, Callable, cast, Dict, Tuple, Union
->>>>>>> 01e6bda1
 
 
 def fetch_document(argsworkflow):
@@ -98,19 +94,9 @@
     document_loader.validate_links(processobj)
     schema.validate_doc(avsc_names, processobj, document_loader, strict)
 
-<<<<<<< HEAD
-    if metadata.get("cwlVersion") != update.latest:
-        processobj = update.update(processobj, document_loader, fileuri, enable_dev, metadata)
-=======
-    if not metadata:
-        metadata = {"$namespaces": processobj.get("$namespaces", {}),
-                    "$schemas": processobj.get("$schemas", []),
-                    "cwlVersion": processobj["cwlVersion"]}
-
     if metadata.get("cwlVersion") != update.LATEST:
         processobj = update.update(
             processobj, document_loader, fileuri, enable_dev, metadata)
->>>>>>> 01e6bda1
 
     if jobobj:
         metadata["cwl:defaults"] = jobobj
