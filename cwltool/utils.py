from __future__ import absolute_import

import json
import os
import sys
import platform
import shutil
import stat
from functools import partial  # pylint: disable=unused-import
from typing import (IO, Any, AnyStr, Callable,  # pylint: disable=unused-import
                    Dict, Iterable, List, Optional, Text, Tuple, TypeVar,
                    Union)

import six
from six.moves import urllib, zip_longest
from mypy_extensions import TypedDict

# no imports from cwltool allowed


if os.name == 'posix':
    import subprocess32 as subprocess  # type: ignore # pylint: disable=import-error,unused-import
else:
    import subprocess  # type: ignore # pylint: disable=unused-import

<<<<<<< HEAD
import six
import pkg_resources  
from pkg_resources import (Requirement, ResolutionError,  # type: ignore
                           resource_filename)

from six.moves import urllib, zip_longest

windows_default_container_id = "frolvlad/alpine-bash"

def versionstring():
    # type: () -> Text
    '''
    version of CWLtool used to execute the workflow.
    '''
    pkg = pkg_resources.require("cwltool")
    if pkg:
        return u"%s %s" % (sys.argv[0], pkg[0].version)
    else:
        return u"%s %s" % (sys.argv[0], "unknown version")
=======

windows_default_container_id = "frolvlad/alpine-bash"

Directory = TypedDict('Directory',
                      {'class': Text, 'listing': List[Dict[Text, Text]],
                       'basename': Text})

DEFAULT_TMP_PREFIX = "tmp"
>>>>>>> 24a34936

def aslist(l):  # type: (Any) -> List[Any]
    if isinstance(l, list):
        return l
    return [l]

def copytree_with_merge(src, dst, symlinks=False, ignore=None):
    # type: (Text, Text, bool, Callable[..., Any]) -> None
    if not os.path.exists(dst):
        os.makedirs(dst)
        shutil.copystat(src, dst)
    lst = os.listdir(src)
    if ignore:
        excl = ignore(src, lst)
        lst = [x for x in lst if x not in excl]
    for item in lst:
        spath = os.path.join(src, item)
        dpath = os.path.join(dst, item)
        if symlinks and os.path.islink(spath):
            if os.path.lexists(dpath):
                os.remove(dpath)
            os.symlink(os.readlink(spath), dpath)
            try:
                s_stat = os.lstat(spath)
                mode = stat.S_IMODE(s_stat.st_mode)
                os.lchmod(dpath, mode)
            except:
                pass  # lchmod not available, only available on unix
        elif os.path.isdir(spath):
            copytree_with_merge(spath, dpath, symlinks, ignore)
        else:
            shutil.copy2(spath, dpath)

def docker_windows_path_adjust(path):
    # type: (Optional[Text]) -> Optional[Text]
    r"""
    Changes only windows paths so that the can be appropriately passed to the
    docker run command as as docker treats them as unix paths.

    Example: 'C:\Users\foo to /C/Users/foo (Docker for Windows) or /c/Users/foo
    (Docker toolbox).
    """
    if path is not None and onWindows():
        split = path.split(':')
        if len(split) == 2:
            if platform.win32_ver()[0] in ('7', '8'):  # type: ignore
                split[0] = split[0].lower()  # Docker toolbox uses lowecase windows Drive letters
            else:
                split[0] = split[0].capitalize()
                # Docker for Windows uses uppercase windows Drive letters
            path = ':'.join(split)
        path = path.replace(':', '').replace('\\', '/')
        return path if path[0] == '/' else '/' + path
    return path


def docker_windows_reverse_path_adjust(path):
    # type: (Text) -> (Text)
    r"""
    Change docker path (only on windows os) appropriately back to Window path/
    Example:  /C/Users/foo to C:\Users\foo
    """
    if path is not None and onWindows():
        if path[0] == '/':
            path = path[1:]
        else:
            raise ValueError("not a docker path")
        splitpath = path.split('/')
        splitpath[0] = splitpath[0]+':'
        return '\\'.join(splitpath)
    return path


def docker_windows_reverse_fileuri_adjust(fileuri):
    # type: (Text) -> (Text)
    r"""
    On docker in windows fileuri do not contain : in path
    To convert this file uri to windows compatible add : after drive letter,
    so file:///E/var becomes file:///E:/var
    """
    if fileuri is not None and onWindows():
        if urllib.parse.urlsplit(fileuri).scheme == "file":
            filesplit = fileuri.split("/")
            if filesplit[3][-1] != ':':
                filesplit[3] = filesplit[3]+':'
                return '/'.join(filesplit)
            return fileuri
        else:
            raise ValueError("not a file URI")
    return fileuri


def onWindows():
    # type: () -> (bool)
    """ Check if we are on Windows OS. """
    return os.name == 'nt'



def convert_pathsep_to_unix(path):  # type: (Text) -> (Text)
    """
    On windows os.path.join would use backslash to join path, since we would
    use these paths in Docker we would convert it to use forward slashes: /
    """
    if path is not None and onWindows():
        return path.replace('\\', '/')
    return path

def cmp_like_py2(dict1, dict2):  # type: (Dict[Text, Any], Dict[Text, Any]) -> int
    """
    Comparision function to be used in sorting as python3 doesn't allow sorting
    of different types like str() and int().
    This function re-creates sorting nature in py2 of heterogeneous list of
    `int` and `str`
    """
    # extract lists from both dicts
    first, second = dict1["position"], dict2["position"]
    # iterate through both list till max of their size
    for i, j in zip_longest(first, second):
        if i == j:
            continue
        # in case 1st list is smaller
        # should come first in sorting
        if i is None:
            return -1
        # if 1st list is longer,
        # it should come later in sort
        elif j is None:
            return 1

        # if either of the list contains str element
        # at any index, both should be str before comparing
        if isinstance(i, str) or isinstance(j, str):
            return 1 if str(i) > str(j) else -1
        # int comparison otherwise
        return 1 if i > j else -1
    # if both lists are equal
    return 0


def bytes2str_in_dicts(inp  # type: Union[Dict[Text, Any], List[Any], Any]
                      ):  # type: (...) -> Union[Text, List[Any], Dict[Text, Any]]
    """
    Convert any present byte string to unicode string, inplace.
    input is a dict of nested dicts and lists
    """

    # if input is dict, recursively call for each value
    if isinstance(inp, dict):
        for k, val in dict.items(inp):
            inp[k] = bytes2str_in_dicts(val)
        return inp

    # if list, iterate through list and fn call
    # for all its elements
    if isinstance(inp, list):
        for idx, value in enumerate(inp):
            inp[idx] = bytes2str_in_dicts(value)
            return inp

    # if value is bytes, return decoded string,
    elif isinstance(inp, bytes):
        return inp.decode('utf-8')

    # simply return elements itself
<<<<<<< HEAD
    return a
=======
    return inp
>>>>>>> 24a34936

def add_sizes(obj):  # type: (Dict[Text, Any]) -> None
    if 'location' in obj:
        try:
            obj["size"] = os.stat(obj["location"][7:]).st_size  # strip off file://
        except OSError:
            pass
    elif 'contents' in obj:
        obj["size"] = len(obj['contents'])
    else:
        return  # best effort


def visit_class(rec, cls, op):  # type: (Any, Iterable, Union[Callable[..., Any], partial[Any]]) -> None
    """Apply a function to with "class" in cls."""

    if isinstance(rec, dict):
        if "class" in rec and rec.get("class") in cls:
            op(rec)
        for d in rec:
            visit_class(rec[d], cls, op)
    if isinstance(rec, list):
        for d in rec:
            visit_class(d, cls, op)


def json_dump(obj,       # type: Any
              fp,        # type: IO[str]
              **kwargs   # type: Any
             ):  # type: (...) -> None
    """ Force use of unicode. """
    if six.PY2:
        kwargs['encoding'] = 'utf-8'
    json.dump(obj, fp, **kwargs)


def json_dumps(obj,       # type: Any
               **kwargs   # type: Any
              ):  # type: (...) -> Union[Text, AnyStr]
    """ Force use of unicode. """
    if six.PY2:
        kwargs['encoding'] = 'utf-8'
    return json.dumps(obj, **kwargs)<|MERGE_RESOLUTION|>--- conflicted
+++ resolved
@@ -22,16 +22,17 @@
     import subprocess32 as subprocess  # type: ignore # pylint: disable=import-error,unused-import
 else:
     import subprocess  # type: ignore # pylint: disable=unused-import
-
-<<<<<<< HEAD
-import six
-import pkg_resources  
-from pkg_resources import (Requirement, ResolutionError,  # type: ignore
-                           resource_filename)
-
-from six.moves import urllib, zip_longest
+import pkg_resources
 
 windows_default_container_id = "frolvlad/alpine-bash"
+
+windows_default_container_id = "frolvlad/alpine-bash"
+
+Directory = TypedDict('Directory',
+                      {'class': Text, 'listing': List[Dict[Text, Text]],
+                       'basename': Text})
+
+DEFAULT_TMP_PREFIX = "tmp"
 
 def versionstring():
     # type: () -> Text
@@ -43,16 +44,6 @@
         return u"%s %s" % (sys.argv[0], pkg[0].version)
     else:
         return u"%s %s" % (sys.argv[0], "unknown version")
-=======
-
-windows_default_container_id = "frolvlad/alpine-bash"
-
-Directory = TypedDict('Directory',
-                      {'class': Text, 'listing': List[Dict[Text, Text]],
-                       'basename': Text})
-
-DEFAULT_TMP_PREFIX = "tmp"
->>>>>>> 24a34936
 
 def aslist(l):  # type: (Any) -> List[Any]
     if isinstance(l, list):
@@ -218,11 +209,7 @@
         return inp.decode('utf-8')
 
     # simply return elements itself
-<<<<<<< HEAD
-    return a
-=======
     return inp
->>>>>>> 24a34936
 
 def add_sizes(obj):  # type: (Dict[Text, Any]) -> None
     if 'location' in obj:
