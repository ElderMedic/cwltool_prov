from __future__ import absolute_import
import copy
import hashlib
import json
import logging
import os
import re
import shutil
import tempfile
from functools import partial
from typing import Any, Callable, Dict, Generator, List, Optional, Set, Text, Union, cast

from six import string_types, u

import schema_salad.validate as validate
import shellescape
from schema_salad.ref_resolver import file_uri, uri_file_path
from schema_salad.sourceline import SourceLine, indent
from six.moves import urllib

from .builder import CONTENT_LIMIT, Builder, substitute
from .errors import WorkflowException
from .flatten import flatten
from .job import CommandLineJob, DockerCommandLineJob, JobBase
from .pathmapper import (PathMapper, adjustDirObjs, adjustFileObjs,
                         get_listing, trim_listing, visit_class)
from .process import (Process, UnsupportedRequirement,
                      _logger_validation_warnings, compute_checksums,
                      normalizeFilesDirs, shortname, uniquename)
from .stdfsaccess import StdFsAccess
<<<<<<< HEAD
from .utils import aslist, docker_windows_path_adjust, onWindows
=======
from .utils import aslist
from six.moves import map
>>>>>>> 15039a45

ACCEPTLIST_EN_STRICT_RE = re.compile(r"^[a-zA-Z0-9._+-]+$")
ACCEPTLIST_EN_RELAXED_RE = re.compile(r".*")  # Accept anything
ACCEPTLIST_RE = ACCEPTLIST_EN_STRICT_RE


_logger = logging.getLogger("cwltool")


class ExpressionTool(Process):
    def __init__(self, toolpath_object, **kwargs):
        # type: (Dict[Text, Any], **Any) -> None
        super(ExpressionTool, self).__init__(toolpath_object, **kwargs)

    class ExpressionJob(object):

        def __init__(self):  # type: () -> None
            self.builder = None  # type: Builder
            self.requirements = None  # type: Dict[Text, Text]
            self.hints = None  # type: Dict[Text, Text]
            self.collect_outputs = None  # type: Callable[[Any], Any]
            self.output_callback = None  # type: Callable[[Any, Any], Any]
            self.outdir = None  # type: Text
            self.tmpdir = None  # type: Text
            self.script = None  # type: Dict[Text, Text]

        def run(self, **kwargs):  # type: (**Any) -> None
            try:
                ev = self.builder.do_eval(self.script)
                normalizeFilesDirs(ev)
                self.output_callback(ev, "success")
            except Exception as e:
                _logger.warning(u"Failed to evaluate expression:\n%s",
                             e, exc_info=kwargs.get('debug'))
                self.output_callback({}, "permanentFail")

    def job(self,
            job_order,  # type: Dict[Text, Text]
            output_callbacks,  # type: Callable[[Any, Any], Any]
            **kwargs  # type: Any
            ):
        # type: (...) -> Generator[ExpressionTool.ExpressionJob, None, None]
        builder = self._init_job(job_order, **kwargs)

        j = ExpressionTool.ExpressionJob()
        j.builder = builder
        j.script = self.tool["expression"]
        j.output_callback = output_callbacks
        j.requirements = self.requirements
        j.hints = self.hints
        j.outdir = None
        j.tmpdir = None

        yield j


def remove_path(f):  # type: (Dict[Text, Any]) -> None
    if "path" in f:
        del f["path"]


def revmap_file(builder, outdir, f):
    # type: (Builder, Text, Dict[Text, Any]) -> Union[Dict[Text, Any], None]

    """Remap a file from internal path to external path.

    For Docker, this maps from the path inside tho container to the path
    outside the container. Recognizes files in the pathmapper or remaps
    internal output directories to the external directory.
    """

    split = urllib.parse.urlsplit(outdir)
    if not split.scheme:
        outdir = file_uri(str(outdir))

    if "location" in f:
        if f["location"].startswith("file://"):
            path = pathFix(uri_file_path(f["location"]))
            revmap_f = builder.pathmapper.reversemap(path)
            if revmap_f:
                f["location"] = revmap_f[1]
            elif path == builder.outdir:
                f["location"] = outdir
            elif path.startswith(builder.outdir):
                f["location"] = builder.fs_access.join(outdir, path[len(builder.outdir) + 1:])
        return f

    if "path" in f:
        path = f["path"]
        del f["path"]
        revmap_f = builder.pathmapper.reversemap(path)
        if revmap_f:
            f["location"] = revmap_f[1]
            return f
        elif path.startswith(builder.outdir):
            f["location"] = builder.fs_access.join(outdir, path[len(builder.outdir) + 1:])
            return f
        else:
            raise WorkflowException(u"Output file path %s must be within designated output directory (%s) or an input "
                                    u"file pass through." % (path, builder.outdir))

    raise WorkflowException(u"Output File object is missing both `location` and `path` fields: %s" % f)

# On windows os.path.join would use backslash to join path, since we would use these paths in Docker we would convert it to /
def pathFix(path):  # type: (Text) -> (Text)
    if path is not None and onWindows():
        return path.replace('\\', '/')
    return path


class CallbackJob(object):
    def __init__(self, job, output_callback, cachebuilder, jobcache):
        # type: (CommandLineTool, Callable[[Any, Any], Any], Builder, Text) -> None
        self.job = job
        self.output_callback = output_callback
        self.cachebuilder = cachebuilder
        self.outdir = jobcache

    def run(self, **kwargs):
        # type: (**Any) -> None
        self.output_callback(self.job.collect_output_ports(
            self.job.tool["outputs"],
            self.cachebuilder,
            self.outdir,
            kwargs.get("compute_checksum", True)), "success")


# map files to assigned path inside a container. We need to also explicitly
# walk over input as implicit reassignment doesn't reach everything in builder.bindings
def check_adjust(builder, f):
    # type: (Builder, Dict[Text, Any]) -> Dict[Text, Any]

    f["path"] = docker_windows_path_adjust(builder.pathmapper.mapper(f["location"])[1])
    f["dirname"], f["basename"] = os.path.split(f["path"])
    if f["class"] == "File":
        f["nameroot"], f["nameext"] = os.path.splitext(f["basename"])
    if not ACCEPTLIST_RE.match(f["basename"]):
        raise WorkflowException("Invalid filename: '%s' contains illegal characters" % (f["basename"]))
    return f

def check_valid_locations(fs_access, ob):
    if ob["location"].startswith("_:"):
        pass
    if ob["class"] == "File" and not fs_access.isfile(ob["location"]):
        raise validate.ValidationException("Does not exist or is not a File: '%s'" % ob["location"])
    if ob["class"] == "Directory" and not fs_access.isdir(ob["location"]):
        raise validate.ValidationException("Does not exist or is not a Directory: '%s'" % ob["location"])

class CommandLineTool(Process):
    def __init__(self, toolpath_object, **kwargs):
        # type: (Dict[Text, Any], **Any) -> None
        super(CommandLineTool, self).__init__(toolpath_object, **kwargs)
        self.find_default_container = kwargs.get("find_default_container", None)

    def makeJobRunner(self, use_container=True):  # type: (Optional[bool]) -> JobBase
        dockerReq, _ = self.get_requirement("DockerRequirement")
        if not dockerReq and use_container:
            default_container = self.find_default_container(self)
            if default_container:
                self.requirements.insert(0, {
                    "class": "DockerRequirement",
                    "dockerPull": default_container
                })
                dockerReq = self.requirements[0]

        if dockerReq and use_container:
            return DockerCommandLineJob()
        else:
            for t in reversed(self.requirements):
                if t["class"] == "DockerRequirement":
                    raise UnsupportedRequirement(
                        "--no-container, but this CommandLineTool has "
                        "DockerRequirement under 'requirements'.")
            return CommandLineJob()

    def makePathMapper(self, reffiles, stagedir, **kwargs):
        # type: (List[Any], Text, **Any) -> PathMapper
        return PathMapper(reffiles, kwargs["basedir"], stagedir)

    def job(self,
            job_order,  # type: Dict[Text, Text]
            output_callbacks,  # type: Callable[[Any, Any], Any]
            **kwargs  # type: Any
            ):
        # type: (...) -> Generator[Union[JobBase, CallbackJob], None, None]

        jobname = uniquename(kwargs.get("name", shortname(self.tool.get("id", "job"))))

        if kwargs.get("cachedir"):
            cacheargs = kwargs.copy()
            cacheargs["outdir"] = "/out"
            cacheargs["tmpdir"] = "/tmp"
            cacheargs["stagedir"] = "/stage"
            cachebuilder = self._init_job(job_order, **cacheargs)
            cachebuilder.pathmapper = PathMapper(cachebuilder.files,
                                                 kwargs["basedir"],
                                                 cachebuilder.stagedir,
                                                 separateDirs=False)
            _check_adjust = partial(check_adjust, cachebuilder)
            visit_class([cachebuilder.files, cachebuilder.bindings],
                       ("File", "Directory"), _check_adjust)

            cmdline = flatten(list(map(cachebuilder.generate_arg, cachebuilder.bindings)))
            (docker_req, docker_is_req) = self.get_requirement("DockerRequirement")
            if docker_req and kwargs.get("use_container") is not False:
                dockerimg = docker_req.get("dockerImageId") or docker_req.get("dockerPull")
            elif kwargs.get("default_container", None) is not None and kwargs.get("use_container") is not False:
                dockerimg = kwargs.get("default_container")

            if dockerimg:
                cmdline = ["docker", "run", dockerimg] + cmdline
            keydict = {u"cmdline": cmdline}

            for location, f in cachebuilder.pathmapper.items():
                if f.type == "File":
                    checksum = next((e['checksum'] for e in cachebuilder.files
                            if 'location' in e and e['location'] == location
                            and 'checksum' in e
                            and e['checksum'] != 'sha1$hash'), None)
                    st = os.stat(f.resolved)
                    if checksum:
                        keydict[f.resolved] = [st.st_size, checksum]
                    else:
                        keydict[f.resolved] = [st.st_size, int(st.st_mtime * 1000)]

            interesting = {"DockerRequirement",
                           "EnvVarRequirement",
                           "CreateFileRequirement",
                           "ShellCommandRequirement"}
            for rh in (self.requirements, self.hints):
                for r in reversed(rh):
                    if r["class"] in interesting and r["class"] not in keydict:
                        keydict[r["class"]] = r

            keydictstr = json.dumps(keydict, separators=(',', ':'), sort_keys=True)
            cachekey = hashlib.md5(keydictstr.encode('utf-8')).hexdigest()

            _logger.debug("[job %s] keydictstr is %s -> %s", jobname,
                          keydictstr, cachekey)

            jobcache = os.path.join(kwargs["cachedir"], cachekey)
            jobcachepending = jobcache + ".pending"

            if os.path.isdir(jobcache) and not os.path.isfile(jobcachepending):
                if docker_req and kwargs.get("use_container") is not False:
                    cachebuilder.outdir = kwargs.get("docker_outdir") or "/var/spool/cwl"
                else:
                    cachebuilder.outdir = jobcache

                _logger.info("[job %s] Using cached output in %s", jobname, jobcache)
                yield CallbackJob(self, output_callbacks, cachebuilder, jobcache)
                return
            else:
                _logger.info("[job %s] Output of job will be cached in %s", jobname, jobcache)
                shutil.rmtree(jobcache, True)
                os.makedirs(jobcache)
                kwargs["outdir"] = jobcache
                open(jobcachepending, "w").close()

                def rm_pending_output_callback(output_callbacks, jobcachepending,
                                               outputs, processStatus):
                    if processStatus == "success":
                        os.remove(jobcachepending)
                    output_callbacks(outputs, processStatus)

                output_callbacks = cast(
                    Callable[..., Any],  # known bug in mypy
                    # https://github.com/python/mypy/issues/797
                    partial(rm_pending_output_callback, output_callbacks,
                            jobcachepending))

        builder = self._init_job(job_order, **kwargs)

        reffiles = copy.deepcopy(builder.files)

        j = self.makeJobRunner(kwargs.get("use_container"))
        j.builder = builder
        j.joborder = builder.job
        j.stdin = None
        j.stderr = None
        j.stdout = None
        j.successCodes = self.tool.get("successCodes")
        j.temporaryFailCodes = self.tool.get("temporaryFailCodes")
        j.permanentFailCodes = self.tool.get("permanentFailCodes")
        j.requirements = self.requirements
        j.hints = self.hints
        j.name = jobname

        if _logger.isEnabledFor(logging.DEBUG):
            _logger.debug(u"[job %s] initializing from %s%s",
                          j.name,
                          self.tool.get("id", ""),
                          u" as part of %s" % kwargs["part_of"] if "part_of" in kwargs else "")
            _logger.debug(u"[job %s] %s", j.name, json.dumps(job_order, indent=4))

        builder.pathmapper = None
        make_path_mapper_kwargs = kwargs
        if "stagedir" in make_path_mapper_kwargs:
            make_path_mapper_kwargs = make_path_mapper_kwargs.copy()
            del make_path_mapper_kwargs["stagedir"]
        builder.pathmapper = self.makePathMapper(reffiles, builder.stagedir, **make_path_mapper_kwargs)
        builder.requirements = j.requirements

        if _logger.isEnabledFor(logging.DEBUG):
            _logger.debug(u"[job %s] path mappings is %s", j.name,
                          json.dumps({p: builder.pathmapper.mapper(p) for p in builder.pathmapper.files()}, indent=4))

        _check_adjust = partial(check_adjust, builder)

        visit_class([builder.files, builder.bindings], ("File", "Directory"), _check_adjust)

        if self.tool.get("stdin"):
            with SourceLine(self.tool, "stdin", validate.ValidationException):
                j.stdin = builder.do_eval(self.tool["stdin"])
                reffiles.append({"class": "File", "path": j.stdin})

        if self.tool.get("stderr"):
            with SourceLine(self.tool, "stderr", validate.ValidationException):
                j.stderr = builder.do_eval(self.tool["stderr"])
                if os.path.isabs(j.stderr) or ".." in j.stderr:
                    raise validate.ValidationException("stderr must be a relative path, got '%s'" % j.stderr)

        if self.tool.get("stdout"):
            with SourceLine(self.tool, "stdout", validate.ValidationException):
                j.stdout = builder.do_eval(self.tool["stdout"])
                if os.path.isabs(j.stdout) or ".." in j.stdout or not j.stdout:
                    raise validate.ValidationException("stdout must be a relative path, got '%s'" % j.stdout)

        if _logger.isEnabledFor(logging.DEBUG):
            _logger.debug(u"[job %s] command line bindings is %s", j.name, json.dumps(builder.bindings, indent=4))

        dockerReq = self.get_requirement("DockerRequirement")[0]
        if dockerReq and kwargs.get("use_container"):
            out_prefix = kwargs.get("tmp_outdir_prefix")
            j.outdir = kwargs.get("outdir") or tempfile.mkdtemp(prefix=out_prefix)
            tmpdir_prefix = kwargs.get('tmpdir_prefix')
            j.tmpdir = kwargs.get("tmpdir") or tempfile.mkdtemp(prefix=tmpdir_prefix)
            j.stagedir = tempfile.mkdtemp(prefix=tmpdir_prefix)
        else:
            j.outdir = builder.outdir
            j.tmpdir = builder.tmpdir
            j.stagedir = builder.stagedir

        initialWorkdir = self.get_requirement("InitialWorkDirRequirement")[0]
        j.generatefiles = {"class": "Directory", "listing": [], "basename": ""}
        if initialWorkdir:
            ls = []  # type: List[Dict[Text, Any]]
            if isinstance(initialWorkdir["listing"], (str, Text)):
                ls = builder.do_eval(initialWorkdir["listing"])
            else:
                for t in initialWorkdir["listing"]:
                    if "entry" in t:
                        et = {u"entry": builder.do_eval(t["entry"])}
                        if "entryname" in t:
                            et["entryname"] = builder.do_eval(t["entryname"])
                        else:
                            et["entryname"] = None
                        et["writable"] = t.get("writable", False)
                        ls.append(et)
                    else:
                        ls.append(builder.do_eval(t))
            for i, t in enumerate(ls):
                if "entry" in t:
                    if isinstance(t["entry"], string_types):
                        ls[i] = {
                            "class": "File",
                            "basename": t["entryname"],
                            "contents": t["entry"],
                            "writable": t.get("writable")
                        }
                    else:
                        if t["entryname"] or t["writable"]:
                            t = copy.deepcopy(t)
                            if t["entryname"]:
                                t["entry"]["basename"] = t["entryname"]
                            t["entry"]["writable"] = t.get("writable")
                        ls[i] = t["entry"]
            j.generatefiles[u"listing"] = ls

        inplaceUpdateReq = self.get_requirement("http://commonwl.org/cwltool#InplaceUpdateRequirement")[0]

        if inplaceUpdateReq:
            j.inplace_update = inplaceUpdateReq["inplaceUpdate"]
        normalizeFilesDirs(j.generatefiles)

        readers = {}
        muts = set()

        if builder.mutation_manager:
            def register_mut(f):
                muts.add(f["location"])
                builder.mutation_manager.register_mutation(j.name, f)

            def register_reader(f):
                if f["location"] not in muts:
                    builder.mutation_manager.register_reader(j.name, f)
                    readers[f["location"]] = f

            for li in j.generatefiles["listing"]:
                li = cast(Dict[Text, Any], li)
                if li.get("writable") and j.inplace_update:
                    adjustFileObjs(li, register_mut)
                    adjustDirObjs(li, register_mut)
                else:
                    adjustFileObjs(li, register_reader)
                    adjustDirObjs(li, register_reader)

            adjustFileObjs(builder.files, register_reader)
            adjustFileObjs(builder.bindings, register_reader)
            adjustDirObjs(builder.files, register_reader)
            adjustDirObjs(builder.bindings, register_reader)

        j.environment = {}
        evr = self.get_requirement("EnvVarRequirement")[0]
        if evr:
            for t in evr["envDef"]:
                j.environment[t["envName"]] = builder.do_eval(t["envValue"])

        shellcmd = self.get_requirement("ShellCommandRequirement")[0]
        if shellcmd:
            cmd = []  # type: List[Text]
            for b in builder.bindings:
                arg = builder.generate_arg(b)
                if b.get("shellQuote", True):
                    arg = [shellescape.quote(a) for a in aslist(arg)]
                cmd.extend(aslist(arg))
            j.command_line = ["/bin/sh", "-c", " ".join(cmd)]
        else:
            j.command_line = flatten(list(map(builder.generate_arg, builder.bindings)))

        j.pathmapper = builder.pathmapper
        j.collect_outputs = partial(
            self.collect_output_ports, self.tool["outputs"], builder,
            compute_checksum=kwargs.get("compute_checksum", True),
            jobname=jobname,
            readers=readers)
        j.output_callback = output_callbacks

        yield j

    def collect_output_ports(self, ports, builder, outdir, compute_checksum=True, jobname="", readers=None):
        # type: (Set[Dict[Text, Any]], Builder, Text, bool, Text, Dict[Text, Any]) -> Dict[Text, Union[Text, List[Any], Dict[Text, Any]]]
        ret = {}  # type: Dict[Text, Union[Text, List[Any], Dict[Text, Any]]]
        try:
            fs_access = builder.make_fs_access(outdir)
            custom_output = fs_access.join(outdir, "cwl.output.json")
            if fs_access.exists(custom_output):
                with fs_access.open(custom_output, "r") as f:
                    ret = json.load(f)
                if _logger.isEnabledFor(logging.DEBUG):
                    _logger.debug(u"Raw output from %s: %s", custom_output, json.dumps(ret, indent=4))
            else:
                for i, port in enumerate(ports):
                    with SourceLine(ports, i, WorkflowException):
                        fragment = shortname(port["id"])
                        try:
                            ret[fragment] = self.collect_output(port, builder, outdir, fs_access,
                                                                compute_checksum=compute_checksum)
                        except Exception as e:
                            _logger.debug(
                                u"Error collecting output for parameter '%s'"
                                % shortname(port["id"]), exc_info=True)
                            raise WorkflowException(
                                u"Error collecting output for parameter '%s':\n%s"
                                % (shortname(port["id"]), indent(u(str(e)))))

            if ret:
                revmap = partial(revmap_file, builder, outdir)
                adjustDirObjs(ret, trim_listing)
                visit_class(ret, ("File", "Directory"), cast(Callable[[Any], Any], revmap))
                visit_class(ret, ("File", "Directory"), remove_path)
                normalizeFilesDirs(ret)
                if builder.mutation_manager:
                    adjustFileObjs(ret, builder.mutation_manager.set_generation)
                visit_class(ret, ("File", "Directory"), partial(check_valid_locations, fs_access))

                if compute_checksum:
                    adjustFileObjs(ret, partial(compute_checksums, fs_access))

            validate.validate_ex(self.names.get_name("outputs_record_schema", ""), ret,
                                 strict=False, logger=_logger_validation_warnings)
            return ret if ret is not None else {}
        except validate.ValidationException as e:
            raise WorkflowException("Error validating output record. " + Text(e) + "\n in " + json.dumps(ret, indent=4))
        finally:
            if builder.mutation_manager and readers:
                for r in readers.values():
                    builder.mutation_manager.release_reader(jobname, r)

    def collect_output(self, schema, builder, outdir, fs_access, compute_checksum=True):
        # type: (Dict[Text, Any], Builder, Text, StdFsAccess, bool) -> Union[Dict[Text, Any], List[Union[Dict[Text, Any], Text]]]
        r = []  # type: List[Any]
        if "outputBinding" in schema:
            binding = schema["outputBinding"]
            globpatterns = []  # type: List[Text]

            revmap = partial(revmap_file, builder, outdir)

            if "glob" in binding:
                with SourceLine(binding, "glob", WorkflowException):
                    for gb in aslist(binding["glob"]):
                        gb = builder.do_eval(gb)
                        if gb:
                            globpatterns.extend(aslist(gb))

                    for gb in globpatterns:
                        if gb.startswith(outdir):
                            gb = gb[len(outdir) + 1:]
                        elif gb == ".":
                            gb = outdir
                        elif gb.startswith("/"):
                            raise WorkflowException("glob patterns must not start with '/'")
                        try:
                            r.extend([{"location": g,
                                       "class": "File" if fs_access.isfile(g) else "Directory"}
                                      for g in fs_access.glob(fs_access.join(outdir, gb))])
                        except (OSError, IOError) as e:
                            _logger.warning(Text(e))
                        except:
                            _logger.error("Unexpected error from fs_access", exc_info=True)
                            raise

                for files in r:
                    if files["class"] == "Directory":
                        ll = builder.loadListing or (binding and binding.get("loadListing"))
                        if ll and ll != "no_listing":
                            get_listing(fs_access, files, (ll == "deep_listing"))
                    else:
                        with fs_access.open(files["location"], "rb") as f:
                            contents = b""
                            if binding.get("loadContents") or compute_checksum:
                                contents = f.read(CONTENT_LIMIT)
                            if binding.get("loadContents"):
                                files["contents"] = contents
                            if compute_checksum:
                                checksum = hashlib.sha1()
                                while contents != b"":
                                    checksum.update(contents)
                                    contents = f.read(1024 * 1024)
                                files["checksum"] = "sha1$%s" % checksum.hexdigest()
                            f.seek(0, 2)
                            filesize = f.tell()
                        files["size"] = filesize
                        if "format" in schema:
                            files["format"] = builder.do_eval(schema["format"], context=files)

            optional = False
            single = False
            if isinstance(schema["type"], list):
                if "null" in schema["type"]:
                    optional = True
                if "File" in schema["type"] or "Directory" in schema["type"]:
                    single = True
            elif schema["type"] == "File" or schema["type"] == "Directory":
                single = True

            if "outputEval" in binding:
                with SourceLine(binding, "outputEval", WorkflowException):
                    r = builder.do_eval(binding["outputEval"], context=r)

            if single:
                if not r and not optional:
                    with SourceLine(binding, "glob", WorkflowException):
                        raise WorkflowException("Did not find output file with glob pattern: '{}'".format(globpatterns))
                elif not r and optional:
                    pass
                elif isinstance(r, list):
                    if len(r) > 1:
                        raise WorkflowException("Multiple matches for output item that is a single file.")
                    else:
                        r = r[0]

            # Ensure files point to local references outside of the run environment
            adjustFileObjs(r, cast(  # known bug in mypy
                # https://github.com/python/mypy/issues/797
                Callable[[Any], Any], revmap))

            if "secondaryFiles" in schema:
                with SourceLine(schema, "secondaryFiles", WorkflowException):
                    for primary in aslist(r):
                        if isinstance(primary, dict):
                            primary["secondaryFiles"] = []
                            for sf in aslist(schema["secondaryFiles"]):
                                if isinstance(sf, dict) or "$(" in sf or "${" in sf:
                                    sfpath = builder.do_eval(sf, context=primary)
                                    if isinstance(sfpath, string_types):
                                        sfpath = revmap({"location": sfpath, "class": "File"})
                                else:
                                    sfpath = {"location": substitute(primary["location"], sf), "class": "File"}

                                for sfitem in aslist(sfpath):
                                    if fs_access.exists(sfitem["location"]):
                                        primary["secondaryFiles"].append(sfitem)

            if not r and optional:
                r = None

        if (not r and isinstance(schema["type"], dict) and schema["type"]["type"] == "record"):
            out = {}
            for f in schema["type"]["fields"]:
                out[shortname(f["name"])] = self.collect_output(  # type: ignore
                    f, builder, outdir, fs_access,
                    compute_checksum=compute_checksum)
            return out
        return r<|MERGE_RESOLUTION|>--- conflicted
+++ resolved
@@ -28,12 +28,8 @@
                       _logger_validation_warnings, compute_checksums,
                       normalizeFilesDirs, shortname, uniquename)
 from .stdfsaccess import StdFsAccess
-<<<<<<< HEAD
 from .utils import aslist, docker_windows_path_adjust, onWindows
-=======
-from .utils import aslist
 from six.moves import map
->>>>>>> 15039a45
 
 ACCEPTLIST_EN_STRICT_RE = re.compile(r"^[a-zA-Z0-9._+-]+$")
 ACCEPTLIST_EN_RELAXED_RE = re.compile(r".*")  # Accept anything
