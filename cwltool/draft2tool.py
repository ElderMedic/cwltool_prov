from __future__ import absolute_import
import copy
import hashlib
import json
import logging
import os
import re
import shutil
import tempfile
from functools import partial
from typing import Any, Callable, Dict, Generator, List, Optional, Set, Text, Union, cast

from six import string_types, u

import schema_salad.validate as validate
import shellescape
from schema_salad.ref_resolver import file_uri, uri_file_path
from schema_salad.sourceline import SourceLine, indent
from six.moves import urllib

from .builder import CONTENT_LIMIT, Builder, substitute
from .errors import WorkflowException
from .flatten import flatten
from .job import CommandLineJob, DockerCommandLineJob, JobBase
from .pathmapper import (PathMapper, adjustDirObjs, adjustFileObjs,
                         get_listing, trim_listing, visit_class)
from .process import (Process, UnsupportedRequirement,
                      _logger_validation_warnings, compute_checksums,
                      normalizeFilesDirs, shortname, uniquename)
from .stdfsaccess import StdFsAccess
from .utils import aslist, docker_windows_path_adjust, convert_pathsep_to_unix, windows_default_container_id, onWindows
from six.moves import map

ACCEPTLIST_EN_STRICT_RE = re.compile(r"^[a-zA-Z0-9._+-]+$")
ACCEPTLIST_EN_RELAXED_RE = re.compile(r".*")  # Accept anything
ACCEPTLIST_RE = ACCEPTLIST_EN_STRICT_RE
DEFAULT_CONTAINER_MSG="""We are on Microsoft Windows and not all components of this CWL description have a
container specified. This means that these steps will be executed in the default container, 
which is %s.

Note, this could affect portability if this CWL description relies on non-POSIX features
or commands in this container. For best results add the following to your CWL
description's hints section:

hints:
  DockerRequirement:
    dockerPull: %s
"""

_logger = logging.getLogger("cwltool")


class ExpressionTool(Process):
    def __init__(self, toolpath_object, **kwargs):
        # type: (Dict[Text, Any], **Any) -> None
        super(ExpressionTool, self).__init__(toolpath_object, **kwargs)

    class ExpressionJob(object):

        def __init__(self):  # type: () -> None
            self.builder = None  # type: Builder
            self.requirements = None  # type: Dict[Text, Text]
            self.hints = None  # type: Dict[Text, Text]
            self.collect_outputs = None  # type: Callable[[Any], Any]
            self.output_callback = None  # type: Callable[[Any, Any], Any]
            self.outdir = None  # type: Text
            self.tmpdir = None  # type: Text
            self.script = None  # type: Dict[Text, Text]

        def run(self, **kwargs):  # type: (**Any) -> None
            try:
                ev = self.builder.do_eval(self.script)
                normalizeFilesDirs(ev)
                self.output_callback(ev, "success")
            except Exception as e:
                _logger.warning(u"Failed to evaluate expression:\n%s",
                             e, exc_info=kwargs.get('debug'))
                self.output_callback({}, "permanentFail")

    def job(self,
            job_order,  # type: Dict[Text, Text]
            output_callbacks,  # type: Callable[[Any, Any], Any]
            **kwargs  # type: Any
            ):
        # type: (...) -> Generator[ExpressionTool.ExpressionJob, None, None]
        builder = self._init_job(job_order, **kwargs)

        j = ExpressionTool.ExpressionJob()
        j.builder = builder
        j.script = self.tool["expression"]
        j.output_callback = output_callbacks
        j.requirements = self.requirements
        j.hints = self.hints
        j.outdir = None
        j.tmpdir = None

        yield j


def remove_path(f):  # type: (Dict[Text, Any]) -> None
    if "path" in f:
        del f["path"]


def revmap_file(builder, outdir, f):
    # type: (Builder, Text, Dict[Text, Any]) -> Union[Dict[Text, Any], None]

    """Remap a file from internal path to external path.

    For Docker, this maps from the path inside tho container to the path
    outside the container. Recognizes files in the pathmapper or remaps
    internal output directories to the external directory.
    """

    split = urllib.parse.urlsplit(outdir)
    if not split.scheme:
        outdir = file_uri(str(outdir))

    if "location" in f:
        if f["location"].startswith("file://"):
            path = convert_pathsep_to_unix(uri_file_path(f["location"]))
            revmap_f = builder.pathmapper.reversemap(path)
            if revmap_f and not builder.pathmapper.mapper(revmap_f[0]).type.startswith("Writable"):
                f["basename"] = os.path.basename(path)
                f["location"] = revmap_f[0]
            elif path == builder.outdir:
                f["location"] = outdir
            elif path.startswith(builder.outdir):
                f["location"] = builder.fs_access.join(outdir, path[len(builder.outdir) + 1:])
        return f

    if "path" in f:
        path = f["path"]
        del f["path"]
        revmap_f = builder.pathmapper.reversemap(path)
        if revmap_f:
            f["location"] = revmap_f[1]
            return f
        elif path.startswith(builder.outdir):
            f["location"] = builder.fs_access.join(outdir, path[len(builder.outdir) + 1:])
            return f
        else:
            raise WorkflowException(u"Output file path %s must be within designated output directory (%s) or an input "
                                    u"file pass through." % (path, builder.outdir))

    raise WorkflowException(u"Output File object is missing both `location` and `path` fields: %s" % f)


class CallbackJob(object):
    def __init__(self, job, output_callback, cachebuilder, jobcache):
        # type: (CommandLineTool, Callable[[Any, Any], Any], Builder, Text) -> None
        self.job = job
        self.output_callback = output_callback
        self.cachebuilder = cachebuilder
        self.outdir = jobcache

    def run(self, **kwargs):
        # type: (**Any) -> None
        self.output_callback(self.job.collect_output_ports(
            self.job.tool["outputs"],
            self.cachebuilder,
            self.outdir,
            kwargs.get("compute_checksum", True)), "success")


# map files to assigned path inside a container. We need to also explicitly
# walk over input as implicit reassignment doesn't reach everything in builder.bindings
def check_adjust(builder, f):
    # type: (Builder, Dict[Text, Any]) -> Dict[Text, Any]

    f["path"] = docker_windows_path_adjust(builder.pathmapper.mapper(f["location"])[1])
    f["dirname"], f["basename"] = os.path.split(f["path"])
    if f["class"] == "File":
        f["nameroot"], f["nameext"] = os.path.splitext(f["basename"])
    if not ACCEPTLIST_RE.match(f["basename"]):
        raise WorkflowException("Invalid filename: '%s' contains illegal characters" % (f["basename"]))
    return f

def check_valid_locations(fs_access, ob):
    if ob["location"].startswith("_:"):
        pass
    if ob["class"] == "File" and not fs_access.isfile(ob["location"]):
        raise validate.ValidationException("Does not exist or is not a File: '%s'" % ob["location"])
    if ob["class"] == "Directory" and not fs_access.isdir(ob["location"]):
        raise validate.ValidationException("Does not exist or is not a Directory: '%s'" % ob["location"])

class CommandLineTool(Process):
    def __init__(self, toolpath_object, **kwargs):
        # type: (Dict[Text, Any], **Any) -> None
        super(CommandLineTool, self).__init__(toolpath_object, **kwargs)
        self.find_default_container = kwargs.get("find_default_container", None)

    def makeJobRunner(self, use_container=True):  # type: (Optional[bool]) -> JobBase
        dockerReq, _ = self.get_requirement("DockerRequirement")
        if not dockerReq and use_container:
            if self.find_default_container:
                default_container = self.find_default_container(self)
                if default_container:
                    self.requirements.insert(0, {
                        "class": "DockerRequirement",
                        "dockerPull": default_container
                    })
                    dockerReq = self.requirements[0]
<<<<<<< HEAD
                    if default_container == windows_default_container_id and use_container and onWindows():
                        _logger.warning(DEFAULT_CONTAINER_MSG%(windows_default_container_id, windows_default_container_id))
    
=======

>>>>>>> b4aa8d5c
        if dockerReq and use_container:
            return DockerCommandLineJob()
        else:
            for t in reversed(self.requirements):
                if t["class"] == "DockerRequirement":
                    raise UnsupportedRequirement(
                        "--no-container, but this CommandLineTool has "
                        "DockerRequirement under 'requirements'.")
            return CommandLineJob()

    def makePathMapper(self, reffiles, stagedir, **kwargs):
        # type: (List[Any], Text, **Any) -> PathMapper
        return PathMapper(reffiles, kwargs["basedir"], stagedir)

    def updatePathmap(self, outdir, pathmap, fn):
        # type: (Text, PathMapper, Dict) -> None
        if "location" in fn:
            pathmap.update(fn["location"], pathmap.mapper(fn["location"]).resolved,
                           os.path.join(outdir, fn["basename"]),
                           ("Writable" if fn.get("writable") else "") + fn["class"], False)
        for sf in fn.get("secondaryFiles", []):
            self.updatePathmap(outdir, pathmap, sf)
        for ls in fn.get("listing", []):
            self.updatePathmap(os.path.join(outdir, fn["basename"]), pathmap, ls)

    def job(self,
            job_order,  # type: Dict[Text, Text]
            output_callbacks,  # type: Callable[[Any, Any], Any]
            **kwargs  # type: Any
            ):
        # type: (...) -> Generator[Union[JobBase, CallbackJob], None, None]

        jobname = uniquename(kwargs.get("name", shortname(self.tool.get("id", "job"))))

        if kwargs.get("cachedir"):
            cacheargs = kwargs.copy()
            cacheargs["outdir"] = "/out"
            cacheargs["tmpdir"] = "/tmp"
            cacheargs["stagedir"] = "/stage"
            cachebuilder = self._init_job(job_order, **cacheargs)
            cachebuilder.pathmapper = PathMapper(cachebuilder.files,
                                                 kwargs["basedir"],
                                                 cachebuilder.stagedir,
                                                 separateDirs=False)
            _check_adjust = partial(check_adjust, cachebuilder)
            visit_class([cachebuilder.files, cachebuilder.bindings],
                       ("File", "Directory"), _check_adjust)

            cmdline = flatten(list(map(cachebuilder.generate_arg, cachebuilder.bindings)))
            (docker_req, docker_is_req) = self.get_requirement("DockerRequirement")
            if docker_req and kwargs.get("use_container"):
                dockerimg = docker_req.get("dockerImageId") or docker_req.get("dockerPull")
            elif kwargs.get("default_container", None) is not None and kwargs.get("use_container"):
                dockerimg = kwargs.get("default_container")

            if dockerimg:
                cmdline = ["docker", "run", dockerimg] + cmdline
            keydict = {u"cmdline": cmdline}

            for location, f in cachebuilder.pathmapper.items():
                if f.type == "File":
                    checksum = next((e['checksum'] for e in cachebuilder.files
                            if 'location' in e and e['location'] == location
                            and 'checksum' in e
                            and e['checksum'] != 'sha1$hash'), None)
                    st = os.stat(f.resolved)
                    if checksum:
                        keydict[f.resolved] = [st.st_size, checksum]
                    else:
                        keydict[f.resolved] = [st.st_size, int(st.st_mtime * 1000)]

            interesting = {"DockerRequirement",
                           "EnvVarRequirement",
                           "CreateFileRequirement",
                           "ShellCommandRequirement"}
            for rh in (self.requirements, self.hints):
                for r in reversed(rh):
                    if r["class"] in interesting and r["class"] not in keydict:
                        keydict[r["class"]] = r

            keydictstr = json.dumps(keydict, separators=(',', ':'), sort_keys=True)
            cachekey = hashlib.md5(keydictstr.encode('utf-8')).hexdigest()

            _logger.debug("[job %s] keydictstr is %s -> %s", jobname,
                          keydictstr, cachekey)

            jobcache = os.path.join(kwargs["cachedir"], cachekey)
            jobcachepending = jobcache + ".pending"

            if os.path.isdir(jobcache) and not os.path.isfile(jobcachepending):
                if docker_req and kwargs.get("use_container"):
                    cachebuilder.outdir = kwargs.get("docker_outdir") or "/var/spool/cwl"
                else:
                    cachebuilder.outdir = jobcache

                _logger.info("[job %s] Using cached output in %s", jobname, jobcache)
                yield CallbackJob(self, output_callbacks, cachebuilder, jobcache)
                return
            else:
                _logger.info("[job %s] Output of job will be cached in %s", jobname, jobcache)
                shutil.rmtree(jobcache, True)
                os.makedirs(jobcache)
                kwargs["outdir"] = jobcache
                open(jobcachepending, "w").close()

                def rm_pending_output_callback(output_callbacks, jobcachepending,
                                               outputs, processStatus):
                    if processStatus == "success":
                        os.remove(jobcachepending)
                    output_callbacks(outputs, processStatus)

                output_callbacks = cast(
                    Callable[..., Any],  # known bug in mypy
                    # https://github.com/python/mypy/issues/797
                    partial(rm_pending_output_callback, output_callbacks,
                            jobcachepending))

        builder = self._init_job(job_order, **kwargs)

        reffiles = copy.deepcopy(builder.files)

        j = self.makeJobRunner(kwargs.get("use_container"))
        j.builder = builder
        j.joborder = builder.job
        j.stdin = None
        j.stderr = None
        j.stdout = None
        j.successCodes = self.tool.get("successCodes")
        j.temporaryFailCodes = self.tool.get("temporaryFailCodes")
        j.permanentFailCodes = self.tool.get("permanentFailCodes")
        j.requirements = self.requirements
        j.hints = self.hints
        j.name = jobname

        if _logger.isEnabledFor(logging.DEBUG):
            _logger.debug(u"[job %s] initializing from %s%s",
                          j.name,
                          self.tool.get("id", ""),
                          u" as part of %s" % kwargs["part_of"] if "part_of" in kwargs else "")
            _logger.debug(u"[job %s] %s", j.name, json.dumps(job_order, indent=4))

        builder.pathmapper = None
        make_path_mapper_kwargs = kwargs
        if "stagedir" in make_path_mapper_kwargs:
            make_path_mapper_kwargs = make_path_mapper_kwargs.copy()
            del make_path_mapper_kwargs["stagedir"]
        builder.pathmapper = self.makePathMapper(reffiles, builder.stagedir, **make_path_mapper_kwargs)
        builder.requirements = j.requirements

        _check_adjust = partial(check_adjust, builder)

        visit_class([builder.files, builder.bindings], ("File", "Directory"), _check_adjust)

        initialWorkdir = self.get_requirement("InitialWorkDirRequirement")[0]
        j.generatefiles = {"class": "Directory", "listing": [], "basename": ""}
        if initialWorkdir:
            ls = []  # type: List[Dict[Text, Any]]
            if isinstance(initialWorkdir["listing"], (str, Text)):
                ls = builder.do_eval(initialWorkdir["listing"])
            else:
                for t in initialWorkdir["listing"]:
                    if "entry" in t:
                        et = {u"entry": builder.do_eval(t["entry"])}
                        if "entryname" in t:
                            et["entryname"] = builder.do_eval(t["entryname"])
                        else:
                            et["entryname"] = None
                        et["writable"] = t.get("writable", False)
                        ls.append(et)
                    else:
                        ls.append(builder.do_eval(t))
            for i, t in enumerate(ls):
                if "entry" in t:
                    if isinstance(t["entry"], string_types):
                        ls[i] = {
                            "class": "File",
                            "basename": t["entryname"],
                            "contents": t["entry"],
                            "writable": t.get("writable")
                        }
                    else:
                        if t.get("entryname") or t.get("writable"):
                            t = copy.deepcopy(t)
                            if t.get("entryname"):
                                t["entry"]["basename"] = t["entryname"]
                            t["entry"]["writable"] = t.get("writable")
                        ls[i] = t["entry"]
            j.generatefiles[u"listing"] = ls
            for l in ls:
                self.updatePathmap(builder.outdir, builder.pathmapper, l)
            visit_class([builder.files, builder.bindings], ("File", "Directory"), _check_adjust)

        if _logger.isEnabledFor(logging.DEBUG):
            _logger.debug(u"[job %s] path mappings is %s", j.name,
                          json.dumps({p: builder.pathmapper.mapper(p) for p in builder.pathmapper.files()}, indent=4))

        if self.tool.get("stdin"):
            with SourceLine(self.tool, "stdin", validate.ValidationException):
                j.stdin = builder.do_eval(self.tool["stdin"])
                reffiles.append({"class": "File", "path": j.stdin})

        if self.tool.get("stderr"):
            with SourceLine(self.tool, "stderr", validate.ValidationException):
                j.stderr = builder.do_eval(self.tool["stderr"])
                if os.path.isabs(j.stderr) or ".." in j.stderr:
                    raise validate.ValidationException("stderr must be a relative path, got '%s'" % j.stderr)

        if self.tool.get("stdout"):
            with SourceLine(self.tool, "stdout", validate.ValidationException):
                j.stdout = builder.do_eval(self.tool["stdout"])
                if os.path.isabs(j.stdout) or ".." in j.stdout or not j.stdout:
                    raise validate.ValidationException("stdout must be a relative path, got '%s'" % j.stdout)

        if _logger.isEnabledFor(logging.DEBUG):
            _logger.debug(u"[job %s] command line bindings is %s", j.name, json.dumps(builder.bindings, indent=4))

        dockerReq = self.get_requirement("DockerRequirement")[0]
        if dockerReq and kwargs.get("use_container"):
            out_prefix = kwargs.get("tmp_outdir_prefix")
            j.outdir = kwargs.get("outdir") or tempfile.mkdtemp(prefix=out_prefix)
            tmpdir_prefix = kwargs.get('tmpdir_prefix')
            j.tmpdir = kwargs.get("tmpdir") or tempfile.mkdtemp(prefix=tmpdir_prefix)
            j.stagedir = tempfile.mkdtemp(prefix=tmpdir_prefix)
        else:
            j.outdir = builder.outdir
            j.tmpdir = builder.tmpdir
            j.stagedir = builder.stagedir

        inplaceUpdateReq = self.get_requirement("http://commonwl.org/cwltool#InplaceUpdateRequirement")[0]

        if inplaceUpdateReq:
            j.inplace_update = inplaceUpdateReq["inplaceUpdate"]
        normalizeFilesDirs(j.generatefiles)

        readers = {}
        muts = set()

        if builder.mutation_manager:
            def register_mut(f):
                muts.add(f["location"])
                builder.mutation_manager.register_mutation(j.name, f)

            def register_reader(f):
                if f["location"] not in muts:
                    builder.mutation_manager.register_reader(j.name, f)
                    readers[f["location"]] = f

            for li in j.generatefiles["listing"]:
                li = cast(Dict[Text, Any], li)
                if li.get("writable") and j.inplace_update:
                    adjustFileObjs(li, register_mut)
                    adjustDirObjs(li, register_mut)
                else:
                    adjustFileObjs(li, register_reader)
                    adjustDirObjs(li, register_reader)

            adjustFileObjs(builder.files, register_reader)
            adjustFileObjs(builder.bindings, register_reader)
            adjustDirObjs(builder.files, register_reader)
            adjustDirObjs(builder.bindings, register_reader)

        j.environment = {}
        evr = self.get_requirement("EnvVarRequirement")[0]
        if evr:
            for t in evr["envDef"]:
                j.environment[t["envName"]] = builder.do_eval(t["envValue"])

        shellcmd = self.get_requirement("ShellCommandRequirement")[0]
        if shellcmd:
            cmd = []  # type: List[Text]
            for b in builder.bindings:
                arg = builder.generate_arg(b)
                if b.get("shellQuote", True):
                    arg = [shellescape.quote(a) for a in aslist(arg)]
                cmd.extend(aslist(arg))
            j.command_line = ["/bin/sh", "-c", " ".join(cmd)]
        else:
            j.command_line = flatten(list(map(builder.generate_arg, builder.bindings)))

        j.pathmapper = builder.pathmapper
        j.collect_outputs = partial(
            self.collect_output_ports, self.tool["outputs"], builder,
            compute_checksum=kwargs.get("compute_checksum", True),
            jobname=jobname,
            readers=readers)
        j.output_callback = output_callbacks

        yield j

    def collect_output_ports(self, ports, builder, outdir, compute_checksum=True, jobname="", readers=None):
        # type: (Set[Dict[Text, Any]], Builder, Text, bool, Text, Dict[Text, Any]) -> Dict[Text, Union[Text, List[Any], Dict[Text, Any]]]
        ret = {}  # type: Dict[Text, Union[Text, List[Any], Dict[Text, Any]]]
        try:
            fs_access = builder.make_fs_access(outdir)
            custom_output = fs_access.join(outdir, "cwl.output.json")
            if fs_access.exists(custom_output):
                with fs_access.open(custom_output, "r") as f:
                    ret = json.load(f)
                if _logger.isEnabledFor(logging.DEBUG):
                    _logger.debug(u"Raw output from %s: %s", custom_output, json.dumps(ret, indent=4))
            else:
                for i, port in enumerate(ports):
                    with SourceLine(ports, i, WorkflowException):
                        fragment = shortname(port["id"])
                        try:
                            ret[fragment] = self.collect_output(port, builder, outdir, fs_access,
                                                                compute_checksum=compute_checksum)
                        except Exception as e:
                            _logger.debug(
                                u"Error collecting output for parameter '%s'"
                                % shortname(port["id"]), exc_info=True)
                            raise WorkflowException(
                                u"Error collecting output for parameter '%s':\n%s"
                                % (shortname(port["id"]), indent(u(str(e)))))

            if ret:
                revmap = partial(revmap_file, builder, outdir)
                adjustDirObjs(ret, trim_listing)
                visit_class(ret, ("File", "Directory"), cast(Callable[[Any], Any], revmap))
                visit_class(ret, ("File", "Directory"), remove_path)
                normalizeFilesDirs(ret)
                if builder.mutation_manager:
                    adjustFileObjs(ret, builder.mutation_manager.set_generation)
                visit_class(ret, ("File", "Directory"), partial(check_valid_locations, fs_access))

                if compute_checksum:
                    adjustFileObjs(ret, partial(compute_checksums, fs_access))

            validate.validate_ex(self.names.get_name("outputs_record_schema", ""), ret,
                                 strict=False, logger=_logger_validation_warnings)
            return ret if ret is not None else {}
        except validate.ValidationException as e:
            raise WorkflowException("Error validating output record. " + Text(e) + "\n in " + json.dumps(ret, indent=4))
        finally:
            if builder.mutation_manager and readers:
                for r in readers.values():
                    builder.mutation_manager.release_reader(jobname, r)

    def collect_output(self, schema, builder, outdir, fs_access, compute_checksum=True):
        # type: (Dict[Text, Any], Builder, Text, StdFsAccess, bool) -> Union[Dict[Text, Any], List[Union[Dict[Text, Any], Text]]]
        r = []  # type: List[Any]
        if "outputBinding" in schema:
            binding = schema["outputBinding"]
            globpatterns = []  # type: List[Text]

            revmap = partial(revmap_file, builder, outdir)

            if "glob" in binding:
                with SourceLine(binding, "glob", WorkflowException):
                    for gb in aslist(binding["glob"]):
                        gb = builder.do_eval(gb)
                        if gb:
                            globpatterns.extend(aslist(gb))

                    for gb in globpatterns:
                        if gb.startswith(outdir):
                            gb = gb[len(outdir) + 1:]
                        elif gb == ".":
                            gb = outdir
                        elif gb.startswith("/"):
                            raise WorkflowException("glob patterns must not start with '/'")
                        try:
                            r.extend([{"location": g,
                                       "class": "File" if fs_access.isfile(g) else "Directory"}
                                      for g in fs_access.glob(fs_access.join(outdir, gb))])
                        except (OSError, IOError) as e:
                            _logger.warning(Text(e))
                        except:
                            _logger.error("Unexpected error from fs_access", exc_info=True)
                            raise

                for files in r:
                    if files["class"] == "Directory":
                        ll = builder.loadListing or (binding and binding.get("loadListing"))
                        if ll and ll != "no_listing":
                            get_listing(fs_access, files, (ll == "deep_listing"))
                    else:
                        with fs_access.open(files["location"], "rb") as f:
                            contents = b""
                            if binding.get("loadContents") or compute_checksum:
                                contents = f.read(CONTENT_LIMIT)
                            if binding.get("loadContents"):
                                files["contents"] = contents
                            if compute_checksum:
                                checksum = hashlib.sha1()
                                while contents != b"":
                                    checksum.update(contents)
                                    contents = f.read(1024 * 1024)
                                files["checksum"] = "sha1$%s" % checksum.hexdigest()
                            f.seek(0, 2)
                            filesize = f.tell()
                        files["size"] = filesize
                        if "format" in schema:
                            files["format"] = builder.do_eval(schema["format"], context=files)

            optional = False
            single = False
            if isinstance(schema["type"], list):
                if "null" in schema["type"]:
                    optional = True
                if "File" in schema["type"] or "Directory" in schema["type"]:
                    single = True
            elif schema["type"] == "File" or schema["type"] == "Directory":
                single = True

            if "outputEval" in binding:
                with SourceLine(binding, "outputEval", WorkflowException):
                    r = builder.do_eval(binding["outputEval"], context=r)

            if single:
                if not r and not optional:
                    with SourceLine(binding, "glob", WorkflowException):
                        raise WorkflowException("Did not find output file with glob pattern: '{}'".format(globpatterns))
                elif not r and optional:
                    pass
                elif isinstance(r, list):
                    if len(r) > 1:
                        raise WorkflowException("Multiple matches for output item that is a single file.")
                    else:
                        r = r[0]

            # Ensure files point to local references outside of the run environment
            adjustFileObjs(r, cast(  # known bug in mypy
                # https://github.com/python/mypy/issues/797
                Callable[[Any], Any], revmap))

            if "secondaryFiles" in schema:
                with SourceLine(schema, "secondaryFiles", WorkflowException):
                    for primary in aslist(r):
                        if isinstance(primary, dict):
                            primary["secondaryFiles"] = []
                            for sf in aslist(schema["secondaryFiles"]):
                                if isinstance(sf, dict) or "$(" in sf or "${" in sf:
                                    sfpath = builder.do_eval(sf, context=primary)
                                    if isinstance(sfpath, string_types):
                                        sfpath = revmap({"location": sfpath, "class": "File"})
                                else:
                                    sfpath = {"location": substitute(primary["location"], sf), "class": "File"}

                                for sfitem in aslist(sfpath):
                                    if fs_access.exists(sfitem["location"]):
                                        primary["secondaryFiles"].append(sfitem)

            if not r and optional:
                r = None

        if (not r and isinstance(schema["type"], dict) and schema["type"]["type"] == "record"):
            out = {}
            for f in schema["type"]["fields"]:
                out[shortname(f["name"])] = self.collect_output(  # type: ignore
                    f, builder, outdir, fs_access,
                    compute_checksum=compute_checksum)
            return out
        return r<|MERGE_RESOLUTION|>--- conflicted
+++ resolved
@@ -201,13 +201,9 @@
                         "dockerPull": default_container
                     })
                     dockerReq = self.requirements[0]
-<<<<<<< HEAD
                     if default_container == windows_default_container_id and use_container and onWindows():
                         _logger.warning(DEFAULT_CONTAINER_MSG%(windows_default_container_id, windows_default_container_id))
-    
-=======
-
->>>>>>> b4aa8d5c
+
         if dockerReq and use_container:
             return DockerCommandLineJob()
         else:
