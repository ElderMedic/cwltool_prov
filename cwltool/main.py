#!/usr/bin/env python
from __future__ import print_function
from __future__ import absolute_import

import argparse
import functools
import json
import logging
import os
import sys
import tempfile
from typing import (IO, Any, AnyStr, Callable, Dict, List, Sequence, Text, Tuple,
                    Union, cast)

import pkg_resources  # part of setuptools
import requests
<<<<<<< HEAD
import six
=======
import string
>>>>>>> e9c6a38e

import ruamel.yaml as yaml
import schema_salad.validate as validate
from schema_salad.ref_resolver import Fetcher, Loader, file_uri, uri_file_path
from schema_salad.sourceline import strip_dup_lineno

from . import draft2tool, workflow
from .builder import Builder
from .cwlrdf import printdot, printrdf
from .errors import UnsupportedRequirement, WorkflowException
from .load_tool import fetch_document, make_tool, validate_document, jobloaderctx
from .mutation import MutationManager
from .pack import pack
from .pathmapper import (adjustDirObjs, adjustFileObjs, get_listing,
                         trim_listing, visit_class)
from .process import (Process, cleanIntermediate, normalizeFilesDirs,
                      relocateOutputs, scandeps, shortname, use_custom_schema,
                      use_standard_schema)
from .resolver import ga4gh_tool_registries, tool_resolver
from .software_requirements import DependenciesConfiguration, get_container_from_software_requirements
from .stdfsaccess import StdFsAccess
from .update import ALLUPDATES, UPDATES


_logger = logging.getLogger("cwltool")

defaultStreamHandler = logging.StreamHandler()
_logger.addHandler(defaultStreamHandler)
_logger.setLevel(logging.INFO)


def arg_parser():  # type: () -> argparse.ArgumentParser
    parser = argparse.ArgumentParser(description='Reference executor for Common Workflow Language')
    parser.add_argument("--basedir", type=Text)
    parser.add_argument("--outdir", type=Text, default=os.path.abspath('.'),
                        help="Output directory, default current directory")

    parser.add_argument("--no-container", action="store_false", default=True,
                        help="Do not execute jobs in a Docker container, even when specified by the CommandLineTool",
                        dest="use_container")

    parser.add_argument("--preserve-environment", type=Text, action="append",
                        help="Preserve specific environment variable when running CommandLineTools.  May be provided multiple times.",
                        metavar="ENVVAR",
                        default=["PATH"],
                        dest="preserve_environment")

    parser.add_argument("--preserve-entire-environment", action="store_true",
                        help="Preserve entire parent environment when running CommandLineTools.",
                        default=False,
                        dest="preserve_entire_environment")

    exgroup = parser.add_mutually_exclusive_group()
    exgroup.add_argument("--rm-container", action="store_true", default=True,
                         help="Delete Docker container used by jobs after they exit (default)",
                         dest="rm_container")

    exgroup.add_argument("--leave-container", action="store_false",
                         default=True, help="Do not delete Docker container used by jobs after they exit",
                         dest="rm_container")

    parser.add_argument("--tmpdir-prefix", type=Text,
                        help="Path prefix for temporary directories",
                        default="tmp")

    exgroup = parser.add_mutually_exclusive_group()
    exgroup.add_argument("--tmp-outdir-prefix", type=Text,
                         help="Path prefix for intermediate output directories",
                         default="tmp")

    exgroup.add_argument("--cachedir", type=Text, default="",
                         help="Directory to cache intermediate workflow outputs to avoid recomputing steps.")

    exgroup = parser.add_mutually_exclusive_group()
    exgroup.add_argument("--rm-tmpdir", action="store_true", default=True,
                         help="Delete intermediate temporary directories (default)",
                         dest="rm_tmpdir")

    exgroup.add_argument("--leave-tmpdir", action="store_false",
                         default=True, help="Do not delete intermediate temporary directories",
                         dest="rm_tmpdir")

    exgroup = parser.add_mutually_exclusive_group()
    exgroup.add_argument("--move-outputs", action="store_const", const="move", default="move",
                         help="Move output files to the workflow output directory and delete intermediate output directories (default).",
                         dest="move_outputs")

    exgroup.add_argument("--leave-outputs", action="store_const", const="leave", default="move",
                         help="Leave output files in intermediate output directories.",
                         dest="move_outputs")

    exgroup.add_argument("--copy-outputs", action="store_const", const="copy", default="move",
                         help="Copy output files to the workflow output directory, don't delete intermediate output directories.",
                         dest="move_outputs")

    exgroup = parser.add_mutually_exclusive_group()
    exgroup.add_argument("--enable-pull", default=True, action="store_true",
                         help="Try to pull Docker images", dest="enable_pull")

    exgroup.add_argument("--disable-pull", default=True, action="store_false",
                         help="Do not try to pull Docker images", dest="enable_pull")

    parser.add_argument("--rdf-serializer",
                        help="Output RDF serialization format used by --print-rdf (one of turtle (default), n3, nt, xml)",
                        default="turtle")

    parser.add_argument("--eval-timeout",
                        help="Time to wait for a Javascript expression to evaluate before giving an error, default 20s.",
                        type=float,
                        default=20)

    exgroup = parser.add_mutually_exclusive_group()
    exgroup.add_argument("--print-rdf", action="store_true",
                         help="Print corresponding RDF graph for workflow and exit")
    exgroup.add_argument("--print-dot", action="store_true",
                         help="Print workflow visualization in graphviz format and exit")
    exgroup.add_argument("--print-pre", action="store_true", help="Print CWL document after preprocessing.")
    exgroup.add_argument("--print-deps", action="store_true", help="Print CWL document dependencies.")
    exgroup.add_argument("--print-input-deps", action="store_true", help="Print input object document dependencies.")
    exgroup.add_argument("--pack", action="store_true", help="Combine components into single document and print.")
    exgroup.add_argument("--version", action="store_true", help="Print version and exit")
    exgroup.add_argument("--validate", action="store_true", help="Validate CWL document only.")
    exgroup.add_argument("--print-supported-versions", action="store_true", help="Print supported CWL specs.")

    exgroup = parser.add_mutually_exclusive_group()
    exgroup.add_argument("--strict", action="store_true",
                         help="Strict validation (unrecognized or out of place fields are error)",
                         default=True, dest="strict")
    exgroup.add_argument("--non-strict", action="store_false", help="Lenient validation (ignore unrecognized fields)",
                         default=True, dest="strict")

    parser.add_argument("--skip-schemas", action="store_true",
            help="Skip loading of schemas", default=True, dest="skip_schemas")

    exgroup = parser.add_mutually_exclusive_group()
    exgroup.add_argument("--verbose", action="store_true", help="Default logging")
    exgroup.add_argument("--quiet", action="store_true", help="Only print warnings and errors.")
    exgroup.add_argument("--debug", action="store_true", help="Print even more logging")

    # help="Dependency resolver configuration file describing how to adapt 'SoftwareRequirement' packages to current system."
    parser.add_argument("--beta-dependency-resolvers-configuration", default=None, help=argparse.SUPPRESS)
    # help="Defaut root directory used by dependency resolvers configuration."
    parser.add_argument("--beta-dependencies-directory", default=None, help=argparse.SUPPRESS)
    # help="Use biocontainers for tools without an explicitly annotated Docker container."
    parser.add_argument("--beta-use-biocontainers", default=None, help=argparse.SUPPRESS, action="store_true")
    # help="Short cut to use Conda to resolve 'SoftwareRequirement' packages."
    parser.add_argument("--beta-conda-dependencies", default=None, help=argparse.SUPPRESS, action="store_true")

    parser.add_argument("--tool-help", action="store_true", help="Print command line help for tool")

    parser.add_argument("--relative-deps", choices=['primary', 'cwd'],
                        default="primary", help="When using --print-deps, print paths "
                                                "relative to primary file or current working directory.")

    parser.add_argument("--enable-dev", action="store_true",
                        help="Enable loading and running development versions "
                             "of CWL spec.", default=False)

    parser.add_argument("--enable-ext", action="store_true",
                        help="Enable loading and running cwltool extensions "
                             "to CWL spec.", default=False)

    parser.add_argument("--default-container",
                        help="Specify a default docker container that will be used if the workflow fails to specify one.")
    parser.add_argument("--no-match-user", action="store_true",
                        help="Disable passing the current uid to 'docker run --user`")
    parser.add_argument("--disable-net", action="store_true",
                        help="Use docker's default networking for containers;"
                             " the default is to enable networking.")
    parser.add_argument("--custom-net", type=Text,
                        help="Will be passed to `docker run` as the '--net' "
                             "parameter. Implies '--enable-net'.")

    exgroup = parser.add_mutually_exclusive_group()
    exgroup.add_argument("--enable-ga4gh-tool-registry", action="store_true", help="Enable resolution using GA4GH tool registry API",
                        dest="enable_ga4gh_tool_registry", default=True)
    exgroup.add_argument("--disable-ga4gh-tool-registry", action="store_false", help="Disable resolution using GA4GH tool registry API",
                        dest="enable_ga4gh_tool_registry", default=True)

    parser.add_argument("--add-ga4gh-tool-registry", action="append", help="Add a GA4GH tool registry endpoint to use for resolution, default %s" % ga4gh_tool_registries,
                        dest="ga4gh_tool_registries", default=[])

    parser.add_argument("--on-error",
                        help="Desired workflow behavior when a step fails.  One of 'stop' or 'continue'. "
                             "Default is 'stop'.", default="stop", choices=("stop", "continue"))

    exgroup = parser.add_mutually_exclusive_group()
    exgroup.add_argument("--compute-checksum", action="store_true", default=True,
                         help="Compute checksum of contents while collecting outputs",
                         dest="compute_checksum")
    exgroup.add_argument("--no-compute-checksum", action="store_false",
                         help="Do not compute checksum of contents while collecting outputs",
                         dest="compute_checksum")

    parser.add_argument("--relax-path-checks", action="store_true",
                        default=False, help="Relax requirements on path names to permit "
                        "spaces and hash characters.", dest="relax_path_checks")

    parser.add_argument("workflow", type=Text, nargs="?", default=None)
    parser.add_argument("job_order", nargs=argparse.REMAINDER)

    return parser


def single_job_executor(t,  # type: Process
                        job_order_object,  # type: Dict[Text, Any]
                        **kwargs  # type: Any
                        ):
    # type: (...) -> Tuple[Dict[Text, Any], Text]
    final_output = []
    final_status = []

    def output_callback(out, processStatus):
        final_status.append(processStatus)
        final_output.append(out)

    if "basedir" not in kwargs:
        raise WorkflowException("Must provide 'basedir' in kwargs")

    output_dirs = set()
    finaloutdir = os.path.abspath(kwargs.get("outdir")) if kwargs.get("outdir") else None
    kwargs["outdir"] = tempfile.mkdtemp(prefix=kwargs["tmp_outdir_prefix"]) if kwargs.get(
        "tmp_outdir_prefix") else tempfile.mkdtemp()
    output_dirs.add(kwargs["outdir"])
    kwargs["mutation_manager"] = MutationManager()

    jobReqs = None
    if "cwl:requirements" in job_order_object:
        jobReqs = job_order_object["cwl:requirements"]
    elif ("cwl:defaults" in t.metadata and "cwl:requirements" in t.metadata["cwl:defaults"]):
        jobReqs = t.metadata["cwl:defaults"]["cwl:requirements"]
    if jobReqs:
        for req in jobReqs:
            t.requirements.append(req)

    jobiter = t.job(job_order_object,
                    output_callback,
                    **kwargs)

    try:
        for r in jobiter:
            if r:
                builder = kwargs.get("builder", None)  # type: Builder
                if builder is not None:
                    r.builder = builder
                if r.outdir:
                    output_dirs.add(r.outdir)
                r.run(**kwargs)
            else:
                _logger.error("Workflow cannot make any more progress.")
                break
    except WorkflowException:
        raise
    except Exception as e:
        _logger.exception("Got workflow error")
        raise WorkflowException(Text(e))

    if final_output and final_output[0] and finaloutdir:
        final_output[0] = relocateOutputs(final_output[0], finaloutdir,
                                          output_dirs, kwargs.get("move_outputs"),
                                          kwargs["make_fs_access"](""))

    if kwargs.get("rm_tmpdir"):
        cleanIntermediate(output_dirs)

    if final_output and final_status:
        return (final_output[0], final_status[0])
    else:
        return (None, "permanentFail")


class FSAction(argparse.Action):
    objclass = None  # type: Text

    def __init__(self, option_strings, dest, nargs=None, **kwargs):
        # type: (List[Text], Text, Any, **Any) -> None
        if nargs is not None:
            raise ValueError("nargs not allowed")
        super(FSAction, self).__init__(option_strings, dest, **kwargs)

    def __call__(self, parser, namespace, values, option_string=None):
        # type: (argparse.ArgumentParser, argparse.Namespace, Union[AnyStr, Sequence[Any], None], AnyStr) -> None
        setattr(namespace,
                self.dest,  # type: ignore
                {"class": self.objclass,
                 "location": file_uri(str(os.path.abspath(cast(AnyStr, values))))})


class FSAppendAction(argparse.Action):
    objclass = None  # type: Text

    def __init__(self, option_strings, dest, nargs=None, **kwargs):
        # type: (List[Text], Text, Any, **Any) -> None
        if nargs is not None:
            raise ValueError("nargs not allowed")
        super(FSAppendAction, self).__init__(option_strings, dest, **kwargs)

    def __call__(self, parser, namespace, values, option_string=None):
        # type: (argparse.ArgumentParser, argparse.Namespace, Union[AnyStr, Sequence[Any], None], AnyStr) -> None
        g = getattr(namespace,
                    self.dest  # type: ignore
                    )
        if not g:
            g = []
            setattr(namespace,
                    self.dest,  # type: ignore
                    g)
        g.append(
            {"class": self.objclass,
             "location": file_uri(str(os.path.abspath(cast(AnyStr, values))))})


class FileAction(FSAction):
    objclass = "File"


class DirectoryAction(FSAction):
    objclass = "Directory"


class FileAppendAction(FSAppendAction):
    objclass = "File"


class DirectoryAppendAction(FSAppendAction):
    objclass = "Directory"


def add_argument(toolparser, name, inptype, records, description="",
                 default=None):
    # type: (argparse.ArgumentParser, Text, Any, List[Text], Text, Any) -> None
    if len(name) == 1:
        flag = "-"
    else:
        flag = "--"

    required = True
    if isinstance(inptype, list):
        if inptype[0] == "null":
            required = False
            if len(inptype) == 2:
                inptype = inptype[1]
            else:
                _logger.debug(u"Can't make command line argument from %s", inptype)
                return None

    ahelp = description.replace("%", "%%")
    action = None  # type: Union[argparse.Action, Text]
    atype = None  # type: Any

    if inptype == "File":
        action = cast(argparse.Action, FileAction)
    elif inptype == "Directory":
        action = cast(argparse.Action, DirectoryAction)
    elif isinstance(inptype, dict) and inptype["type"] == "array":
        if inptype["items"] == "File":
            action = cast(argparse.Action, FileAppendAction)
        elif inptype["items"] == "Directory":
            action = cast(argparse.Action, DirectoryAppendAction)
        else:
            action = "append"
    elif isinstance(inptype, dict) and inptype["type"] == "enum":
        atype = Text
    elif isinstance(inptype, dict) and inptype["type"] == "record":
        records.append(name)
        for field in inptype['fields']:
            fieldname = name + "." + shortname(field['name'])
            fieldtype = field['type']
            fielddescription = field.get("doc", "")
            add_argument(
                toolparser, fieldname, fieldtype, records,
                fielddescription)
        return
    if inptype == "string":
        atype = Text
    elif inptype == "int":
        atype = int
    elif inptype == "double":
        atype = float
    elif inptype == "float":
        atype = float
    elif inptype == "boolean":
        action = "store_true"

    if default:
        required = False

    if not atype and not action:
        _logger.debug(u"Can't make command line argument from %s", inptype)
        return None

    if inptype != "boolean":
        typekw = {'type': atype}
    else:
        typekw = {}

    toolparser.add_argument(  # type: ignore
        flag + name, required=required, help=ahelp, action=action,
        default=default, **typekw)


def generate_parser(toolparser, tool, namemap, records):
    # type: (argparse.ArgumentParser, Process, Dict[Text, Text], List[Text]) -> argparse.ArgumentParser
    toolparser.add_argument("job_order", nargs="?", help="Job input json file")
    namemap["job_order"] = "job_order"

    for inp in tool.tool["inputs"]:
        name = shortname(inp["id"])
        namemap[name.replace("-", "_")] = name
        inptype = inp["type"]
        description = inp.get("doc", "")
        default = inp.get("default", None)
        add_argument(toolparser, name, inptype, records, description, default)

    return toolparser


def load_job_order(args, t, stdin, print_input_deps=False, relative_deps=False,
                   stdout=sys.stdout, make_fs_access=None, fetcher_constructor=None):
    # type: (argparse.Namespace, Process, IO[Any], bool, bool, IO[Any], Callable[[Text], StdFsAccess], Callable[[Dict[Text, Text], requests.sessions.Session], Fetcher]) -> Union[int, Tuple[Dict[Text, Any], Text]]

    job_order_object = None

    _jobloaderctx = jobloaderctx.copy()
    _jobloaderctx.update(t.metadata.get("$namespaces", {}))
    loader = Loader(_jobloaderctx, fetcher_constructor=fetcher_constructor)

    if len(args.job_order) == 1 and args.job_order[0][0] != "-":
        job_order_file = args.job_order[0]
    elif len(args.job_order) == 1 and args.job_order[0] == "-":
        job_order_object = yaml.round_trip_load(stdin)
        job_order_object, _ = loader.resolve_all(job_order_object, file_uri(os.getcwd()) + "/")
    else:
        job_order_file = None

    if job_order_object:
        input_basedir = args.basedir if args.basedir else os.getcwd()
    elif job_order_file:
        input_basedir = args.basedir if args.basedir else os.path.abspath(os.path.dirname(job_order_file))
        try:
            job_order_object, _ = loader.resolve_ref(job_order_file, checklinks=False)
        except Exception as e:
            _logger.error(Text(e), exc_info=args.debug)
            return 1
        toolparser = None
    else:
        input_basedir = args.basedir if args.basedir else os.getcwd()
        namemap = {}  # type: Dict[Text, Text]
        records = []  # type: List[Text]
        toolparser = generate_parser(
            argparse.ArgumentParser(prog=args.workflow), t, namemap, records)
        if toolparser:
            if args.tool_help:
                toolparser.print_help()
                return 0
            cmd_line = vars(toolparser.parse_args(args.job_order))
            for record_name in records:
                record = {}
                record_items = {
                    k: v for k, v in six.iteritems(cmd_line)
                    if k.startswith(record_name)}
                for key, value in six.iteritems(record_items):
                    record[key[len(record_name) + 1:]] = value
                    del cmd_line[key]
                cmd_line[str(record_name)] = record

            if cmd_line["job_order"]:
                try:
                    input_basedir = args.basedir if args.basedir else os.path.abspath(
                        os.path.dirname(cmd_line["job_order"]))
                    job_order_object = loader.resolve_ref(cmd_line["job_order"])
                except Exception as e:
                    _logger.error(Text(e), exc_info=args.debug)
                    return 1
            else:
                job_order_object = {"id": args.workflow}

            del cmd_line["job_order"]

            job_order_object.update({namemap[k]: v for k, v in cmd_line.items()})

            if _logger.isEnabledFor(logging.DEBUG):
                _logger.debug(u"Parsed job order from command line: %s", json.dumps(job_order_object, indent=4))
        else:
            job_order_object = None

    for inp in t.tool["inputs"]:
        if "default" in inp and (not job_order_object or shortname(inp["id"]) not in job_order_object):
            if not job_order_object:
                job_order_object = {}
            job_order_object[shortname(inp["id"])] = inp["default"]

    if not job_order_object and len(t.tool["inputs"]) > 0:
        if toolparser:
            print(u"\nOptions for {} ".format(args.workflow))
            toolparser.print_help()
        _logger.error("")
        _logger.error("Input object required, use --help for details")
        return 1

    if print_input_deps:
        printdeps(job_order_object, loader, stdout, relative_deps, "",
                  basedir=file_uri(input_basedir + "/"))
        return 0

    def pathToLoc(p):
        if "location" not in p and "path" in p:
            p["location"] = p["path"]
            del p["path"]

    visit_class(job_order_object, ("File", "Directory"), pathToLoc)
    adjustDirObjs(job_order_object, trim_listing)
    normalizeFilesDirs(job_order_object)

    if "cwl:tool" in job_order_object:
        del job_order_object["cwl:tool"]
    if "id" in job_order_object:
        del job_order_object["id"]

    return (job_order_object, input_basedir)


def makeRelative(base, ob):
    u = ob.get("location", ob.get("path"))
    if ":" in u.split("/")[0] and not u.startswith("file://"):
        pass
    else:
        if u.startswith("file://"):
            u = uri_file_path(u)
            ob["location"] = os.path.relpath(u, base)


def printdeps(obj, document_loader, stdout, relative_deps, uri, basedir=None):
    # type: (Dict[Text, Any], Loader, IO[Any], bool, Text, Text) -> None
    deps = {"class": "File",
            "location": uri}  # type: Dict[Text, Any]

    def loadref(b, u):
        return document_loader.fetch(document_loader.fetcher.urljoin(b, u))

    sf = scandeps(
        basedir if basedir else uri, obj, {"$import", "run"},
        {"$include", "$schemas", "location"}, loadref)
    if sf:
        deps["secondaryFiles"] = sf

    if relative_deps:
        if relative_deps == "primary":
            base = basedir if basedir else os.path.dirname(uri_file_path(str(uri)))
        elif relative_deps == "cwd":
            base = os.getcwd()
        else:
            raise Exception(u"Unknown relative_deps %s" % relative_deps)

        visit_class(deps, ("File", "Directory"), functools.partial(makeRelative, base))

    stdout.write(json.dumps(deps, indent=4))


def print_pack(document_loader, processobj, uri, metadata):
    # type: (Loader, Union[Dict[Text, Any], List[Dict[Text, Any]]], Text, Dict[Text, Any]) -> str
    packed = pack(document_loader, processobj, uri, metadata)
    if len(packed["$graph"]) > 1:
        return json.dumps(packed, indent=4)
    else:
        return json.dumps(packed["$graph"][0], indent=4)


def versionstring():
    # type: () -> Text
    pkg = pkg_resources.require("cwltool")
    if pkg:
        return u"%s %s" % (sys.argv[0], pkg[0].version)
    else:
        return u"%s %s" % (sys.argv[0], "unknown version")

def supportedCWLversions(enable_dev):
    # type: (bool) -> List[Text]
    # ALLUPDATES and UPDATES are dicts
    if enable_dev:
        versions = list(ALLUPDATES)
    else:
        versions = list(UPDATES)
    versions.sort()
    return versions

def main(argsl=None,  # type: List[str]
         args=None,  # type: argparse.Namespace
         executor=single_job_executor,  # type: Callable[..., Tuple[Dict[Text, Any], Text]]
         makeTool=workflow.defaultMakeTool,  # type: Callable[..., Process]
         selectResources=None,  # type: Callable[[Dict[Text, int]], Dict[Text, int]]
         stdin=sys.stdin,  # type: IO[Any]
         stdout=sys.stdout,  # type: IO[Any]
         stderr=sys.stderr,  # type: IO[Any]
         versionfunc=versionstring,  # type: Callable[[], Text]
         job_order_object=None,  # type: Union[Tuple[Dict[Text, Any], Text], int]
         make_fs_access=StdFsAccess,  # type: Callable[[Text], StdFsAccess]
         fetcher_constructor=None,  # type: Callable[[Dict[Text, Text], requests.sessions.Session], Fetcher]
         resolver=tool_resolver,
         logger_handler=None,
         custom_schema_callback=None  # type: Callable[[], None]
         ):
    # type: (...) -> int

    _logger.removeHandler(defaultStreamHandler)
    if logger_handler:
        stderr_handler = logger_handler
    else:
        stderr_handler = logging.StreamHandler(stderr)
    _logger.addHandler(stderr_handler)
    try:
        if args is None:
            if argsl is None:
                argsl = sys.argv[1:]
            args = arg_parser().parse_args(argsl)

        # If caller provided custom arguments, it may be not every expected
        # option is set, so fill in no-op defaults to avoid crashing when
        # dereferencing them in args.
        for k, v in six.iteritems({'print_deps': False,
                     'print_pre': False,
                     'print_rdf': False,
                     'print_dot': False,
                     'relative_deps': False,
                     'tmp_outdir_prefix': 'tmp',
                     'tmpdir_prefix': 'tmp',
                     'print_input_deps': False,
                     'cachedir': None,
                     'quiet': False,
                     'debug': False,
                     'version': False,
                     'enable_dev': False,
                     'enable_ext': False,
                     'strict': True,
                     'skip_schemas': False,
                     'rdf_serializer': None,
                     'basedir': None,
                     'tool_help': False,
                     'workflow': None,
                     'job_order': None,
                     'pack': False,
                     'on_error': 'continue',
                     'relax_path_checks': False,
                     'validate': False,
                     'enable_ga4gh_tool_registry': False,
<<<<<<< HEAD
                     'ga4gh_tool_registries': []
        }):
=======
                     'ga4gh_tool_registries': [],
                     'find_default_container': None
        }.iteritems():
>>>>>>> e9c6a38e
            if not hasattr(args, k):
                setattr(args, k, v)

        if args.quiet:
            _logger.setLevel(logging.WARN)
        if args.debug:
            _logger.setLevel(logging.DEBUG)

        if args.version:
            print(versionfunc())
            return 0
        else:
            _logger.info(versionfunc())

        if args.print_supported_versions:
            print("\n".join(supportedCWLversions(args.enable_dev)))
            return 0

        if not args.workflow:
            if os.path.isfile("CWLFile"):
                setattr(args, "workflow", "CWLFile")
            else:
                _logger.error("")
                _logger.error("CWL document required, no input file was provided")
                arg_parser().print_help()
                return 1
        if args.relax_path_checks:
            draft2tool.ACCEPTLIST_RE = draft2tool.ACCEPTLIST_EN_RELAXED_RE

        if args.ga4gh_tool_registries:
            ga4gh_tool_registries[:] = args.ga4gh_tool_registries
        if not args.enable_ga4gh_tool_registry:
            del ga4gh_tool_registries[:]

        if custom_schema_callback:
            custom_schema_callback()
        elif args.enable_ext:
            res = pkg_resources.resource_stream(__name__, 'extensions.yml')
            use_custom_schema("v1.0", "http://commonwl.org/cwltool", res.read())
            res.close()
        else:
            use_standard_schema("v1.0")

        try:
            document_loader, workflowobj, uri = fetch_document(args.workflow, resolver=resolver,
                                                               fetcher_constructor=fetcher_constructor)

            if args.print_deps:
                printdeps(workflowobj, document_loader, stdout, args.relative_deps, uri)
                return 0

            document_loader, avsc_names, processobj, metadata, uri \
                = validate_document(document_loader, workflowobj, uri,
                                    enable_dev=args.enable_dev, strict=args.strict,
                                    preprocess_only=args.print_pre or args.pack,
                                    fetcher_constructor=fetcher_constructor,
                                    skip_schemas=args.skip_schemas)

            if args.pack:
                stdout.write(print_pack(document_loader, processobj, uri, metadata))
                return 0

            if args.print_pre:
                stdout.write(json.dumps(processobj, indent=4))
                return 0

            conf_file = getattr(args, "beta_dependency_resolvers_configuration", None)  # Text
            use_conda_dependencies = getattr(args, "beta_conda_dependencies", None)  # Text

            make_tool_kwds = vars(args)

            job_script_provider = None  # type: Callable[[Any, List[str]], Text]
            if conf_file or use_conda_dependencies:
                dependencies_configuration = DependenciesConfiguration(args)  # type: DependenciesConfiguration
                make_tool_kwds["job_script_provider"] = dependencies_configuration

            make_tool_kwds["find_default_container"] = functools.partial(find_default_container, args)

            tool = make_tool(document_loader, avsc_names, metadata, uri,
                             makeTool, make_tool_kwds)

            if args.validate:
                return 0

            if args.print_rdf:
                printrdf(tool, document_loader.ctx, args.rdf_serializer, stdout)
                return 0

            if args.print_dot:
                printdot(tool, document_loader.ctx, stdout)
                return 0

        except (validate.ValidationException) as exc:
            _logger.error(u"Tool definition failed validation:\n%s", exc,
                          exc_info=args.debug)
            return 1
        except (RuntimeError, WorkflowException) as exc:
            _logger.error(u"Tool definition failed initialization:\n%s", exc,
                          exc_info=args.debug)
            return 1
        except Exception as exc:
            _logger.error(
                u"I'm sorry, I couldn't load this CWL file%s",
                ", try again with --debug for more information.\nThe error was: "
                "%s" % exc if not args.debug else ".  The error was:",
                exc_info=args.debug)
            return 1

        if isinstance(tool, int):
            return tool

        for dirprefix in ("tmpdir_prefix", "tmp_outdir_prefix", "cachedir"):
            if getattr(args, dirprefix) and getattr(args, dirprefix) != 'tmp':
                sl = "/" if getattr(args, dirprefix).endswith("/") or dirprefix == "cachedir" else ""
                setattr(args, dirprefix,
                        os.path.abspath(getattr(args, dirprefix)) + sl)
                if not os.path.exists(os.path.dirname(getattr(args, dirprefix))):
                    try:
                        os.makedirs(os.path.dirname(getattr(args, dirprefix)))
                    except Exception as e:
                        _logger.error("Failed to create directory: %s", e)
                        return 1

        if args.cachedir:
            if args.move_outputs == "move":
                setattr(args, 'move_outputs', "copy")
            setattr(args, "tmp_outdir_prefix", args.cachedir)

        try:
            if job_order_object is None:
                    job_order_object = load_job_order(args, tool, stdin,
                                                      print_input_deps=args.print_input_deps,
                                                      relative_deps=args.relative_deps,
                                                      stdout=stdout,
                                                      make_fs_access=make_fs_access,
                                                      fetcher_constructor=fetcher_constructor)
        except SystemExit as e:
            return e.code

        if isinstance(job_order_object, int):
            return job_order_object

        try:
            setattr(args, 'basedir', job_order_object[1])
            del args.workflow
            del args.job_order
            (out, status) = executor(tool, job_order_object[0],
                                     makeTool=makeTool,
                                     select_resources=selectResources,
                                     make_fs_access=make_fs_access,
                                     **vars(args))

            # This is the workflow output, it needs to be written
            if out is not None:

                def locToPath(p):
                    if p["location"].startswith("file://"):
                        p["path"] = uri_file_path(p["location"])

                visit_class(out, ("File", "Directory"), locToPath)

                if isinstance(out, six.string_types):
                    stdout.write(out)
                else:
                    stdout.write(json.dumps(out, indent=4))
                stdout.write("\n")
                stdout.flush()

            if status != "success":
                _logger.warn(u"Final process status is %s", status)
                return 1
            else:
                _logger.info(u"Final process status is %s", status)
                return 0

        except (validate.ValidationException) as exc:
            _logger.error(u"Input object failed validation:\n%s", exc,
                          exc_info=args.debug)
            return 1
        except UnsupportedRequirement as exc:
            _logger.error(
                u"Workflow or tool uses unsupported feature:\n%s", exc,
                exc_info=args.debug)
            return 33
        except WorkflowException as exc:
            _logger.error(
                u"Workflow error, try again with --debug for more "
                "information:\n%s", strip_dup_lineno(six.text_type(exc)), exc_info=args.debug)
            return 1
        except Exception as exc:
            _logger.error(
                u"Unhandled error, try again with --debug for more information:\n"
                "  %s", exc, exc_info=args.debug)
            return 1

    finally:
        _logger.removeHandler(stderr_handler)
        _logger.addHandler(defaultStreamHandler)


def find_default_container(args, builder):
    default_container = None
    if args.default_container:
        default_container = args.default_container
    elif args.beta_use_biocontainers:
        default_container = get_container_from_software_requirements(args, builder)

    return default_container


if __name__ == "__main__":
    sys.exit(main(sys.argv[1:]))<|MERGE_RESOLUTION|>--- conflicted
+++ resolved
@@ -14,11 +14,8 @@
 
 import pkg_resources  # part of setuptools
 import requests
-<<<<<<< HEAD
 import six
-=======
 import string
->>>>>>> e9c6a38e
 
 import ruamel.yaml as yaml
 import schema_salad.validate as validate
@@ -664,14 +661,9 @@
                      'relax_path_checks': False,
                      'validate': False,
                      'enable_ga4gh_tool_registry': False,
-<<<<<<< HEAD
-                     'ga4gh_tool_registries': []
-        }):
-=======
                      'ga4gh_tool_registries': [],
                      'find_default_container': None
-        }.iteritems():
->>>>>>> e9c6a38e
+        }):
             if not hasattr(args, k):
                 setattr(args, k, v)
 
