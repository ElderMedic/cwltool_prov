#!/usr/bin/env python
from __future__ import absolute_import, print_function

import argparse
import codecs
from codecs import StreamWriter  # pylint: disable=unused-import
import collections
import copy
import functools
import io
import logging
import os
import sys
import warnings

from typing import (IO, Any, Callable, Dict,  # pylint: disable=unused-import
                    Iterable, List, Mapping, MutableMapping, Optional, Text,
                    TextIO, Tuple, Union, cast)
import pkg_resources  # part of setuptools
import ruamel.yaml as yaml
import schema_salad.validate as validate
from schema_salad.ref_resolver import Loader, file_uri, uri_file_path
from schema_salad.sourceline import strip_dup_lineno
import six
from six import string_types

from . import command_line_tool, workflow
from .argparser import arg_parser, generate_parser, get_default_args
from .cwlrdf import printdot, printrdf
from .errors import UnsupportedRequirement, WorkflowException
from .executors import MultithreadedJobExecutor, SingleJobExecutor
from .load_tool import (  # pylint: disable=unused-import
    FetcherConstructorType, fetch_document, jobloaderctx,
    load_overrides, make_tool, resolve_overrides, resolve_tool_uri,
    validate_document)
from .loghandler import _logger, defaultStreamHandler
from .mutation import MutationManager
from .pack import pack
from .pathmapper import (adjustDirObjs, normalizeFilesDirs, trim_listing,
                         visit_class)
from .process import (Process, scandeps,   # pylint: disable=unused-import
                      shortname, use_custom_schema, use_standard_schema)
from .provenance import (create_researchObject, create_ProvProfile,
                         ResearchObject)
from .resolver import ga4gh_tool_registries, tool_resolver
from .secrets import SecretStore
from .software_requirements import (DependenciesConfiguration,
                                    get_container_from_software_requirements)
from .stdfsaccess import StdFsAccess
from .update import ALLUPDATES, UPDATES
from .utils import (DEFAULT_TMP_PREFIX, add_sizes, json_dumps, onWindows,
                    versionstring, windows_default_container_id)
from .context import LoadingContext, RuntimeContext, getdefault
from .builder import HasReqsHints

def generate_example_input(inptype):
    # type: (Union[Text, Dict[Text, Any]]) -> Any
    defaults = {u'null': 'null',
                u'Any': 'null',
                u'boolean': False,
                u'int': 0,
                u'long': 0,
                u'float': 0.1,
                u'double': 0.1,
                u'string': 'default_string',
                u'File': {'class': 'File',
                          'path': 'default/file/path'},
                u'Directory': {'class': 'Directory',
                               'path': 'default/directory/path'}
               }  # type: Dict[Text, Any]
    if (not isinstance(inptype, string_types) and
            not isinstance(inptype, collections.Mapping)
            and isinstance(inptype, collections.MutableSet)):
        if len(inptype) == 2 and 'null' in inptype:
            inptype.remove('null')
            return generate_example_input(inptype[0])
            # TODO: indicate that this input is optional
        else:
            raise Exception("multi-types other than optional not yet supported"
                            " for generating example input objects: %s"
                            % inptype)
    if isinstance(inptype, collections.Mapping) and 'type' in inptype:
        if inptype['type'] == 'array':
            return [generate_example_input(inptype['items'])]
        elif inptype['type'] == 'enum':
            return 'valid_enum_value'
            # TODO: list valid values in a comment
        elif inptype['type'] == 'record':
            record = {}
            for field in inptype['fields']:
                record[shortname(field['name'])] = generate_example_input(
                    field['type'])
            return record
    elif isinstance(inptype, string_types):
        return defaults.get(Text(inptype), 'custom_type')
        # TODO: support custom types, complex arrays


def generate_input_template(tool):
    # type: (Process) -> Dict[Text, Any]
    template = {}
    for inp in tool.tool["inputs"]:
        name = shortname(inp["id"])
        inptype = inp["type"]
        template[name] = generate_example_input(inptype)
    return template

def load_job_order(args,                 # type: argparse.Namespace
                   stdin,                # type: IO[Any]
                   fetcher_constructor,  # Fetcher
                   overrides_list,       # type: List[Dict[Text, Any]]
                   tool_file_uri         # type: Text
                  ):  # type: (...) -> Tuple[MutableMapping[Text, Any], Text, Loader]

    job_order_object = None

    _jobloaderctx = jobloaderctx.copy()
    loader = Loader(_jobloaderctx, fetcher_constructor=fetcher_constructor)  # type: ignore

    if len(args.job_order) == 1 and args.job_order[0][0] != "-":
        job_order_file = args.job_order[0]
    elif len(args.job_order) == 1 and args.job_order[0] == "-":
        job_order_object = yaml.round_trip_load(stdin)
        job_order_object, _ = loader.resolve_all(job_order_object, file_uri(os.getcwd()) + "/")
    else:
        job_order_file = None

    if job_order_object:
        input_basedir = args.basedir if args.basedir else os.getcwd()
    elif job_order_file:
        input_basedir = args.basedir if args.basedir \
            else os.path.abspath(os.path.dirname(job_order_file))
        job_order_object, _ = loader.resolve_ref(job_order_file, checklinks=False)

    if job_order_object and "http://commonwl.org/cwltool#overrides" in job_order_object:
        overrides_list.extend(
            resolve_overrides(job_order_object, file_uri(job_order_file), tool_file_uri))
        del job_order_object["http://commonwl.org/cwltool#overrides"]

    if not job_order_object:
        input_basedir = args.basedir if args.basedir else os.getcwd()

    return (job_order_object, input_basedir, loader)


def init_job_order(job_order_object,        # type: Optional[MutableMapping[Text, Any]]
                   args,                    # type: argparse.Namespace
                   t,                       # type: Process
                   loader,                  # type: Loader
                   stdout,                  # type: Union[TextIO, StreamWriter]
                   print_input_deps=False,  # type: bool
                   provArgs=None,           # type: ResearchObject
                   relative_deps=False,     # type: bool
                   make_fs_access=None,     # type: Callable[[Text], StdFsAccess]
                   input_basedir="",        # type: Text
                   secret_store=None        # type: SecretStore
                  ):  # type: (...) -> Tuple[MutableMapping[Text, Any], Optional[MutableMapping[Text, Any]]]
    secrets_req, _ = t.get_requirement("http://commonwl.org/cwltool#Secrets")
    if not job_order_object:
        namemap = {}  # type: Dict[Text, Text]
        records = []  # type: List[Text]
        toolparser = generate_parser(
            argparse.ArgumentParser(prog=args.workflow), t, namemap, records)
        if toolparser:
            if args.tool_help:
                toolparser.print_help()
                exit(0)
            cmd_line = vars(toolparser.parse_args(args.job_order))
            for record_name in records:
                record = {}
                record_items = {
                    k: v for k, v in six.iteritems(cmd_line)
                    if k.startswith(record_name)}
                for key, value in six.iteritems(record_items):
                    record[key[len(record_name) + 1:]] = value
                    del cmd_line[key]
                cmd_line[str(record_name)] = record

            if cmd_line["job_order"]:
                try:
                    job_order_object = cast(
                        MutableMapping, loader.resolve_ref(cmd_line["job_order"])[0])
                except Exception as e:
                    _logger.error(Text(e), exc_info=args.debug)
                    exit(1)
            else:
                job_order_object = {"id": args.workflow}

            del cmd_line["job_order"]

            job_order_object.update({namemap[k]: v for k, v in cmd_line.items()})

            if secret_store and secrets_req:
                secret_store.store(
                    [shortname(sc) for sc in secrets_req["secrets"]], job_order_object)

            if _logger.isEnabledFor(logging.DEBUG):
                _logger.debug(u"Parsed job order from command line: %s",
                              json_dumps(job_order_object, indent=4))
        else:
            job_order_object = None

    for inp in t.tool["inputs"]:
        if "default" in inp and (
                not job_order_object or shortname(inp["id"]) not in job_order_object):
            if not job_order_object:
                job_order_object = {}
            job_order_object[shortname(inp["id"])] = inp["default"]

    if not job_order_object:
        if len(t.tool["inputs"]) > 0:
            if toolparser:
                print(u"\nOptions for {} ".format(args.workflow))
                toolparser.print_help()
            _logger.error("")
            _logger.error("Input object required, use --help for details")
            exit(1)
        else:
            job_order_object = {}
    if provArgs:
        inputforProv=printdeps(job_order_object, loader, stdout, relative_deps, "", provArgs,
                              basedir=file_uri(str(input_basedir) + "/"))

    if print_input_deps:
        printdeps(job_order_object, loader, stdout, relative_deps, "",
                  basedir=file_uri(str(input_basedir) + "/"))
        exit(0)

    def pathToLoc(p):
        if "location" not in p and "path" in p:
            p["location"] = p["path"]
            del p["path"]

    ns = {}  # type: Dict[Text, Union[Dict[Any, Any], Text, Iterable[Text]]]
    ns.update(t.metadata.get("$namespaces", {}))
    ld = Loader(ns)

    def expand_formats(p):
        if "format" in p:
            p["format"] = ld.expand_url(p["format"], "")

    visit_class(job_order_object, ("File", "Directory"), pathToLoc)
    visit_class(job_order_object, ("File",), add_sizes)
    visit_class(job_order_object, ("File",), expand_formats)
    adjustDirObjs(job_order_object, trim_listing)
    normalizeFilesDirs(job_order_object)

    if secret_store and secrets_req:
        secret_store.store(
            [shortname(sc) for sc in secrets_req["secrets"]], job_order_object)

    if "cwl:tool" in job_order_object:
        del job_order_object["cwl:tool"]
    if "id" in job_order_object:
        del job_order_object["id"]
    if provArgs:
        return (job_order_object, inputforProv[1])
    else:
        return (job_order_object, None)



def make_relative(base, obj):
    """Relativize the location URI of a File or Directory object."""
    uri = obj.get("location", obj.get("path"))
    if ":" in uri.split("/")[0] and not uri.startswith("file://"):
        pass
    else:
        if uri.startswith("file://"):
            uri = uri_file_path(uri)
            obj["location"] = os.path.relpath(uri, base)


def printdeps(obj,              # type: Optional[Mapping[Text, Any]]
              document_loader,  # type: Loader
              stdout,           # type: Union[TextIO, StreamWriter]
              relative_deps,    # type: bool
              uri,              # type: Text
              provArgs=None,    # type: Any
              basedir=None      # type: Text
             ):  # type: (...) -> Tuple[Optional[Dict[Text, Any]], Optional[Dict[Text, Any]]]
    """Print a JSON representation of the dependencies of the CWL document."""
    deps = {"class": "File", "location": uri}  # type: Dict[Text, Any]

    def loadref(base, uri):
        return document_loader.fetch(document_loader.fetcher.urljoin(base, uri))

    sfs = scandeps(
        basedir if basedir else uri, obj, {"$import", "run"},
        {"$include", "$schemas", "location"}, loadref)
    if sfs:
        deps["secondaryFiles"] = sfs

    if relative_deps:
        if relative_deps == "primary":
            base = basedir if basedir else os.path.dirname(uri_file_path(str(uri)))
        elif relative_deps == "cwd":
            base = os.getcwd()
        else:
            raise Exception(u"Unknown relative_deps %s" % relative_deps)
        absdeps=copy.deepcopy(deps)
        visit_class(deps, ("File", "Directory"), functools.partial(make_relative, base))
    if provArgs:
        return (deps, absdeps)
    else:
        stdout.write(json_dumps(deps, indent=4))
        return (None, None)

def print_pack(document_loader,  # type: Loader
               processobj,       # type: Union[Dict[Text, Any], List[Dict[Text, Any]]]
               uri,              # type: Text
               metadata          # type: Dict[Text, Any]
              ):  # type (...) -> Text
    """Return a CWL serialization of the CWL document in JSON."""
    packed = pack(document_loader, processobj, uri, metadata)
    if len(packed["$graph"]) > 1:
        return json_dumps(packed, indent=4)
    return json_dumps(packed["$graph"][0], indent=4)


def supportedCWLversions(enable_dev):  # type: (bool) -> List[Text]
    # ALLUPDATES and UPDATES are dicts
    if enable_dev:
        versions = list(ALLUPDATES)
    else:
        versions = list(UPDATES)
    versions.sort()
    return versions

def main(argsl=None,                   # type: List[str]
         args=None,                    # type: argparse.Namespace
         job_order_object=None,        # type: MutableMapping[Text, Any]
         stdin=sys.stdin,              # type: IO[Any]
         stdout=None,                  # type: Union[TextIO, codecs.StreamWriter]
         stderr=sys.stderr,            # type: IO[Any]
         versionfunc=versionstring,    # type: Callable[[], Text]
         logger_handler=None,          #
         custom_schema_callback=None,  # type: Callable[[], None]
         executor=None,                # type: Callable[..., Tuple[Dict[Text, Any], Text]]
         loadingContext=None,          # type: LoadingContext
         runtimeContext=None           # type: RuntimeContext
        ):  # type: (...) -> int
    if not stdout:  # force UTF-8 even if the console is configured differently
        if (hasattr(sys.stdout, "encoding")  # type: ignore
                and sys.stdout.encoding != 'UTF-8'):  # type: ignore
            if six.PY3 and hasattr(sys.stdout, "detach"):
                stdout = io.TextIOWrapper(sys.stdout.buffer, encoding='utf-8')
            else:
                stdout = codecs.getwriter('utf-8')(sys.stdout)  # type: ignore
        else:
            stdout = cast(TextIO, sys.stdout)  # type: ignore

    _logger.removeHandler(defaultStreamHandler)
    if logger_handler:
        stderr_handler = logger_handler
    else:
        stderr_handler = logging.StreamHandler(stderr)
    _logger.addHandler(stderr_handler)
    # pre-declared for finally block
    workflowobj = None
    inputforProv = None
    try:
        if args is None:
            if argsl is None:
                argsl = sys.argv[1:]
            args = arg_parser().parse_args(argsl)

        if runtimeContext is None:
            runtimeContext = RuntimeContext(vars(args))
        else:
            runtimeContext = runtimeContext.copy()

        # If on Windows platform, a default Docker Container is used if not
        # explicitely provided by user
        if onWindows() and not runtimeContext.default_container:
            # This docker image is a minimal alpine image with bash installed
            # (size 6 mb). source: https://github.com/frol/docker-alpine-bash
            runtimeContext.default_container = windows_default_container_id

        # If caller parsed its own arguments, it may not include every
        # cwltool option, so fill in defaults to avoid crashing when
        # dereferencing them in args.
        for key, val in six.iteritems(get_default_args()):
            if not hasattr(args, key):
                setattr(args, key, val)

        rdflib_logger = logging.getLogger("rdflib.term")
        rdflib_logger.addHandler(stderr_handler)
        rdflib_logger.setLevel(logging.ERROR)
        if args.quiet:
            _logger.setLevel(logging.WARN)
        if runtimeContext.debug:
            _logger.setLevel(logging.DEBUG)
            rdflib_logger.setLevel(logging.DEBUG)
        if args.timestamps:
            formatter = logging.Formatter("[%(asctime)s] %(message)s",
                                          "%Y-%m-%d %H:%M:%S")
            stderr_handler.setFormatter(formatter)

        if args.version:
            print(versionfunc())
            return 0
        else:
            _logger.info(versionfunc())

        if args.print_supported_versions:
            print("\n".join(supportedCWLversions(args.enable_dev)))
            return 0

        if not args.workflow:
            if os.path.isfile("CWLFile"):
                setattr(args, "workflow", "CWLFile")
            else:
                _logger.error("")
                _logger.error("CWL document required, no input file was provided")
                arg_parser().print_help()
                return 1
        if args.relax_path_checks:
            command_line_tool.ACCEPTLIST_RE = command_line_tool.ACCEPTLIST_EN_RELAXED_RE

        if args.ga4gh_tool_registries:
            ga4gh_tool_registries[:] = args.ga4gh_tool_registries
        if not args.enable_ga4gh_tool_registry:
            del ga4gh_tool_registries[:]

        if custom_schema_callback:
            custom_schema_callback()
        elif args.enable_ext:
            res = pkg_resources.resource_stream(__name__, 'extensions.yml')
            use_custom_schema("v1.0", "http://commonwl.org/cwltool", res.read())
            res.close()
        else:
            use_standard_schema("v1.0")
        #call function from provenance.py if the provenance flag is enabled.
        args.research_obj = None
        if args.provenance:
            if not args.compute_checksum:
                _logger.error("--provenance incompatible with --no-compute-checksum")
                return 1

            args.research_obj = create_researchObject(
                tmpPrefix=args.tmpdir_prefix,
                # Optionals, might be None
                orcid=args.orcid,
                full_name=args.cwl_full_name)



        if loadingContext is None:
            loadingContext = LoadingContext(vars(args))
        else:
            loadingContext = loadingContext.copy()

        loadingContext.disable_js_validation = \
            args.disable_js_validation or (not args.do_validate)
        loadingContext.construct_tool_object = getdefault(loadingContext.construct_tool_object, workflow.default_make_tool)
        loadingContext.resolver = getdefault(loadingContext.resolver, tool_resolver)

        uri, tool_file_uri = resolve_tool_uri(args.workflow,
                                              resolver=loadingContext.resolver,
                                              fetcher_constructor=loadingContext.fetcher_constructor)

        try_again_msg = "" if args.debug else ", try again with --debug for more information"

        try:
            job_order_object, input_basedir, jobloader = load_job_order(
                args, stdin, loadingContext.fetcher_constructor,
                loadingContext.overrides_list, tool_file_uri)

            if args.overrides:
                loadingContext.overrides_list.extend(load_overrides(
                    file_uri(os.path.abspath(args.overrides)), tool_file_uri))

            document_loader, workflowobj, uri = fetch_document(
                uri, resolver=loadingContext.resolver,
                fetcher_constructor=loadingContext.fetcher_constructor)

            if args.print_deps:
                printdeps(workflowobj, document_loader, stdout, args.relative_deps, uri)
                return 0

            document_loader, avsc_names, processobj, metadata, uri \
                = validate_document(document_loader, workflowobj, uri,
                                    enable_dev=loadingContext.enable_dev,
                                    strict=loadingContext.strict,
                                    preprocess_only=(args.print_pre or args.pack),
                                    fetcher_constructor=loadingContext.fetcher_constructor,
                                    skip_schemas=args.skip_schemas,
                                    overrides=loadingContext.overrides_list,
                                    do_validate=loadingContext.do_validate)
            if args.pack:
                stdout.write(print_pack(document_loader, processobj, uri, metadata))
                return 0
            if args.provenance and args.research_obj:  # Can't really be combined with args.pack at same time
                args.research_obj.packed_workflow(print_pack(document_loader, processobj, uri, metadata))

            if args.print_pre:
                stdout.write(json_dumps(processobj, indent=4))
                return 0

            loadingContext.overrides_list.extend(metadata.get("cwltool:overrides", []))

            tool = make_tool(document_loader, avsc_names,
                             metadata, uri, loadingContext)
            if args.make_template:
                yaml.safe_dump(generate_input_template(tool), sys.stdout,
                               default_flow_style=False, indent=4,
                               block_seq_indent=2)
                return 0

            if args.validate:
                _logger.info("Tool definition is valid")
                return 0

            if args.print_rdf:
                stdout.write(printrdf(tool, document_loader.ctx, args.rdf_serializer))
                return 0

            if args.print_dot:
                printdot(tool, document_loader.ctx, stdout)
                return 0

        except (validate.ValidationException) as exc:
            _logger.error(u"Tool definition failed validation:\n%s", exc,
                          exc_info=args.debug)
            return 1
        except (RuntimeError, WorkflowException) as exc:
            _logger.error(u"Tool definition failed initialization:\n%s", exc,
                          exc_info=args.debug)
            return 1
        except Exception as exc:
            _logger.error(
                u"I'm sorry, I couldn't load this CWL file%s.\nThe error was: %s",
                try_again_msg,
                exc if not args.debug else "",
                exc_info=args.debug)
            return 1

        if isinstance(tool, int):
            return tool
        # If on MacOS platform, TMPDIR must be set to be under one of the
        # shared volumes in Docker for Mac
        # More info: https://dockstore.org/docs/faq
        if sys.platform == "darwin":
            default_mac_path = "/private/tmp/docker_tmp"
            if runtimeContext.tmp_outdir_prefix == DEFAULT_TMP_PREFIX:
                runtimeContext.tmp_outdir_prefix = default_mac_path

        for dirprefix in ("tmpdir_prefix", "tmp_outdir_prefix", "cachedir"):
<<<<<<< HEAD
            if getattr(args, dirprefix) and getattr(args, dirprefix) != DEFAULT_TMP_PREFIX:
                sl = "/" if getattr(args, dirprefix).endswith("/") \
                    or dirprefix == "cachedir" else ""
                setattr(args, dirprefix,
                        os.path.abspath(getattr(args, dirprefix)) + sl)
                if not os.path.exists(os.path.dirname(getattr(args, dirprefix))):
=======
            if getattr(runtimeContext, dirprefix) and getattr(runtimeContext, dirprefix) != DEFAULT_TMP_PREFIX:
                sl = "/" if getattr(runtimeContext, dirprefix).endswith("/") or dirprefix == "cachedir" \
                        else ""
                setattr(runtimeContext, dirprefix,
                        os.path.abspath(getattr(runtimeContext, dirprefix)) + sl)
                if not os.path.exists(os.path.dirname(getattr(runtimeContext, dirprefix))):
>>>>>>> 639229b1
                    try:
                        os.makedirs(os.path.dirname(getattr(runtimeContext, dirprefix)))
                    except Exception as e:
                        _logger.error("Failed to create directory: %s", e)
                        return 1

        if args.cachedir:
            if args.move_outputs == "move":
                runtimeContext.move_outputs = "copy"
            runtimeContext.tmp_outdir_prefix = args.cachedir

        runtimeContext.secret_store = getdefault(runtimeContext.secret_store, SecretStore())

        try:
            initialized_job_order_object, input_for_prov = init_job_order(job_order_object, args, tool,
                                               jobloader, stdout,
                                               print_input_deps=args.print_input_deps,
                                               provArgs=args.research_obj,
                                               relative_deps=args.relative_deps,
                                               input_basedir=input_basedir,
                                               secret_store=runtimeContext.secret_store)
        except SystemExit as err:
            return err.code

        if not executor:
            if args.parallel:
                executor = MultithreadedJobExecutor()
            else:
                executor = SingleJobExecutor()
        assert executor is not None

        try:
            runtimeContext.basedir = input_basedir
            del args.workflow
            del args.job_order

            conf_file = getattr(args, "beta_dependency_resolvers_configuration", None)  # Text
            use_conda_dependencies = getattr(args, "beta_conda_dependencies", None)  # Text

            job_script_provider = None  # type: Optional[DependenciesConfiguration]
            if conf_file or use_conda_dependencies:
                runtimeContext.job_script_provider = DependenciesConfiguration(args)

            runtimeContext.find_default_container = \
                functools.partial(find_default_container, args)
            runtimeContext.make_fs_access = getdefault(runtimeContext.make_fs_access, StdFsAccess)

            (out, status) = executor(tool,
                                     initialized_job_order_object,
                                     runtimeContext,
                                     logger=_logger)

            if out is not None:
                def loc_to_path(obj):
                    for field in ("path", "nameext", "nameroot", "dirname"):
                        if field in obj:
                            del obj[field]
                    if obj["location"].startswith("file://"):
                        obj["path"] = uri_file_path(obj["location"])

                visit_class(out, ("File", "Directory"), loc_to_path)

                # Unsetting the Generation from final output object
                visit_class(out, ("File", ), MutationManager().unset_generation)

                if isinstance(out, string_types):
                    stdout.write(out)
                else:
                    stdout.write(json_dumps(out, indent=4,  # type: ignore
                                            ensure_ascii=False))
                stdout.write("\n")
                if hasattr(stdout, "flush"):
                    stdout.flush()  # type: ignore

            if status != "success":
                _logger.warning(u"Final process status is %s", status)
                return 1
            _logger.info(u"Final process status is %s", status)
            return 0

        except (validate.ValidationException) as exc:
            _logger.error(u"Input object failed validation:\n%s", exc,
                          exc_info=args.debug)
            return 1
        except UnsupportedRequirement as exc:
            _logger.error(
                u"Workflow or tool uses unsupported feature:\n%s", exc,
                exc_info=args.debug)
            return 33
        except WorkflowException as exc:
            _logger.error(
                u"Workflow error%s:\n%s", try_again_msg, strip_dup_lineno(six.text_type(exc)),
                exc_info=args.debug)
            return 1
        except Exception as exc:
            _logger.error(
                u"Unhandled error%s:\n  %s", try_again_msg, exc, exc_info=args.debug)
            return 1

    finally:
        if args and hasattr(args, "research_obj") and hasattr(args, "provenance") \
                and args.provenance and args.rm_tmpdir and workflowobj:
            #adding all related cwl files to RO
            ProvDependencies=printdeps(workflowobj, document_loader, stdout, args.relative_deps, uri, args.provenance)
            args.research_obj.generate_snapshot(ProvDependencies[1])
            #for input file dependencies
            if inputforProv:
                args.research_obj.generate_snapshot(inputforProv)
            if job_order_object:
                args.research_obj.generate_snapshot(job_order_object)

            args.research_obj.close(args.provenance)

        _logger.removeHandler(stderr_handler)
        _logger.addHandler(defaultStreamHandler)


def find_default_container(args, builder):
    # type: (argparse.Namespace, HasReqsHints) -> Optional[Text]
    default_container = None
    if args.default_container:
        default_container = args.default_container
    elif args.beta_use_biocontainers:
        default_container = get_container_from_software_requirements(args, builder)

    return default_container


if __name__ == "__main__":
    sys.exit(main(sys.argv[1:]))<|MERGE_RESOLUTION|>--- conflicted
+++ resolved
@@ -547,21 +547,12 @@
                 runtimeContext.tmp_outdir_prefix = default_mac_path
 
         for dirprefix in ("tmpdir_prefix", "tmp_outdir_prefix", "cachedir"):
-<<<<<<< HEAD
-            if getattr(args, dirprefix) and getattr(args, dirprefix) != DEFAULT_TMP_PREFIX:
-                sl = "/" if getattr(args, dirprefix).endswith("/") \
-                    or dirprefix == "cachedir" else ""
-                setattr(args, dirprefix,
-                        os.path.abspath(getattr(args, dirprefix)) + sl)
-                if not os.path.exists(os.path.dirname(getattr(args, dirprefix))):
-=======
             if getattr(runtimeContext, dirprefix) and getattr(runtimeContext, dirprefix) != DEFAULT_TMP_PREFIX:
                 sl = "/" if getattr(runtimeContext, dirprefix).endswith("/") or dirprefix == "cachedir" \
                         else ""
                 setattr(runtimeContext, dirprefix,
                         os.path.abspath(getattr(runtimeContext, dirprefix)) + sl)
                 if not os.path.exists(os.path.dirname(getattr(runtimeContext, dirprefix))):
->>>>>>> 639229b1
                     try:
                         os.makedirs(os.path.dirname(getattr(runtimeContext, dirprefix)))
                     except Exception as e:
