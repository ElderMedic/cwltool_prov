#!/usr/bin/env python
from __future__ import print_function

import argparse
import functools
import json
import logging
import os
import sys
import tempfile
from typing import (IO, Any, AnyStr, Callable, Dict, Sequence, Text, Tuple,
                    Union, cast)

import pkg_resources  # part of setuptools
import requests

import ruamel.yaml as yaml
import schema_salad.validate as validate
from schema_salad.ref_resolver import Fetcher, Loader, file_uri, uri_file_path
from schema_salad.sourceline import strip_dup_lineno

from . import draft2tool, workflow
from .cwlrdf import printdot, printrdf
from .errors import UnsupportedRequirement, WorkflowException
from .load_tool import fetch_document, make_tool, validate_document
from .mutation import MutationManager
from .pack import pack
from .pathmapper import (adjustDirObjs, adjustFileObjs, get_listing,
                         trim_listing, visit_class)
from .process import (Process, cleanIntermediate, normalizeFilesDirs,
                      relocateOutputs, scandeps, shortname, use_custom_schema,
                      use_standard_schema)
from .resolver import ga4gh_tool_registries, tool_resolver
from .stdfsaccess import StdFsAccess
from .update import ALLUPDATES, UPDATES

_logger = logging.getLogger("cwltool")

defaultStreamHandler = logging.StreamHandler()
_logger.addHandler(defaultStreamHandler)
_logger.setLevel(logging.INFO)


def arg_parser():  # type: () -> argparse.ArgumentParser
    parser = argparse.ArgumentParser(description='Reference executor for Common Workflow Language')
    parser.add_argument("--basedir", type=Text)
    parser.add_argument("--outdir", type=Text, default=os.path.abspath('.'),
                        help="Output directory, default current directory")

    parser.add_argument("--no-container", action="store_false", default=True,
                        help="Do not execute jobs in a Docker container, even when specified by the CommandLineTool",
                        dest="use_container")

    parser.add_argument("--preserve-environment", type=Text, action="append",
                        help="Preserve specific environment variable when running CommandLineTools.  May be provided multiple times.",
                        metavar="ENVVAR",
                        default=["PATH"],
                        dest="preserve_environment")

    parser.add_argument("--preserve-entire-environment", action="store_true",
                        help="Preserve entire parent environment when running CommandLineTools.",
                        default=False,
                        dest="preserve_entire_environment")

    exgroup = parser.add_mutually_exclusive_group()
    exgroup.add_argument("--rm-container", action="store_true", default=True,
                         help="Delete Docker container used by jobs after they exit (default)",
                         dest="rm_container")

    exgroup.add_argument("--leave-container", action="store_false",
                         default=True, help="Do not delete Docker container used by jobs after they exit",
                         dest="rm_container")

    parser.add_argument("--tmpdir-prefix", type=Text,
                        help="Path prefix for temporary directories",
                        default="tmp")

    exgroup = parser.add_mutually_exclusive_group()
    exgroup.add_argument("--tmp-outdir-prefix", type=Text,
                         help="Path prefix for intermediate output directories",
                         default="tmp")

    exgroup.add_argument("--cachedir", type=Text, default="",
                         help="Directory to cache intermediate workflow outputs to avoid recomputing steps.")

    exgroup = parser.add_mutually_exclusive_group()
    exgroup.add_argument("--rm-tmpdir", action="store_true", default=True,
                         help="Delete intermediate temporary directories (default)",
                         dest="rm_tmpdir")

    exgroup.add_argument("--leave-tmpdir", action="store_false",
                         default=True, help="Do not delete intermediate temporary directories",
                         dest="rm_tmpdir")

    exgroup = parser.add_mutually_exclusive_group()
    exgroup.add_argument("--move-outputs", action="store_const", const="move", default="move",
                         help="Move output files to the workflow output directory and delete intermediate output directories (default).",
                         dest="move_outputs")

    exgroup.add_argument("--leave-outputs", action="store_const", const="leave", default="move",
                         help="Leave output files in intermediate output directories.",
                         dest="move_outputs")

    exgroup.add_argument("--copy-outputs", action="store_const", const="copy", default="move",
                         help="Copy output files to the workflow output directory, don't delete intermediate output directories.",
                         dest="move_outputs")

    exgroup = parser.add_mutually_exclusive_group()
    exgroup.add_argument("--enable-pull", default=True, action="store_true",
                         help="Try to pull Docker images", dest="enable_pull")

    exgroup.add_argument("--disable-pull", default=True, action="store_false",
                         help="Do not try to pull Docker images", dest="enable_pull")

    parser.add_argument("--rdf-serializer",
                        help="Output RDF serialization format used by --print-rdf (one of turtle (default), n3, nt, xml)",
                        default="turtle")

    parser.add_argument("--eval-timeout",
                        help="Time to wait for a Javascript expression to evaluate before giving an error, default 20s.",
                        type=float,
                        default=20)

    exgroup = parser.add_mutually_exclusive_group()
    exgroup.add_argument("--print-rdf", action="store_true",
                         help="Print corresponding RDF graph for workflow and exit")
    exgroup.add_argument("--print-dot", action="store_true",
                         help="Print workflow visualization in graphviz format and exit")
    exgroup.add_argument("--print-pre", action="store_true", help="Print CWL document after preprocessing.")
    exgroup.add_argument("--print-deps", action="store_true", help="Print CWL document dependencies.")
    exgroup.add_argument("--print-input-deps", action="store_true", help="Print input object document dependencies.")
    exgroup.add_argument("--pack", action="store_true", help="Combine components into single document and print.")
    exgroup.add_argument("--version", action="store_true", help="Print version and exit")
    exgroup.add_argument("--validate", action="store_true", help="Validate CWL document only.")
    exgroup.add_argument("--print-supported-versions", action="store_true", help="Print supported CWL specs.")

    exgroup = parser.add_mutually_exclusive_group()
    exgroup.add_argument("--strict", action="store_true",
                         help="Strict validation (unrecognized or out of place fields are error)",
                         default=True, dest="strict")
    exgroup.add_argument("--non-strict", action="store_false", help="Lenient validation (ignore unrecognized fields)",
                         default=True, dest="strict")

    exgroup = parser.add_mutually_exclusive_group()
    exgroup.add_argument("--verbose", action="store_true", help="Default logging")
    exgroup.add_argument("--quiet", action="store_true", help="Only print warnings and errors.")
    exgroup.add_argument("--debug", action="store_true", help="Print even more logging")

    parser.add_argument("--tool-help", action="store_true", help="Print command line help for tool")

    parser.add_argument("--relative-deps", choices=['primary', 'cwd'],
                        default="primary", help="When using --print-deps, print paths "
                                                "relative to primary file or current working directory.")

    parser.add_argument("--enable-dev", action="store_true",
                        help="Enable loading and running development versions "
                             "of CWL spec.", default=False)

    parser.add_argument("--enable-ext", action="store_true",
                        help="Enable loading and running cwltool extensions "
                             "to CWL spec.", default=False)

    parser.add_argument("--default-container",
                        help="Specify a default docker container that will be used if the workflow fails to specify one.")
    parser.add_argument("--no-match-user", action="store_true",
                        help="Disable passing the current uid to 'docker run --user`")
    parser.add_argument("--disable-net", action="store_true",
                        help="Use docker's default networking for containers;"
                             " the default is to enable networking.")
    parser.add_argument("--custom-net", type=Text,
                        help="Will be passed to `docker run` as the '--net' "
                             "parameter. Implies '--enable-net'.")

    exgroup = parser.add_mutually_exclusive_group()
    exgroup.add_argument("--enable-ga4gh-tool-registry", action="store_true", help="Enable resolution using GA4GH tool registry API",
                        dest="enable_ga4gh_tool_registry", default=True)
    exgroup.add_argument("--disable-ga4gh-tool-registry", action="store_false", help="Disable resolution using GA4GH tool registry API",
                        dest="enable_ga4gh_tool_registry", default=True)

    parser.add_argument("--add-ga4gh-tool-registry", action="append", help="Add a GA4GH tool registry endpoint to use for resolution, default %s" % ga4gh_tool_registries,
                        dest="ga4gh_tool_registries", default=[])

    parser.add_argument("--on-error",
                        help="Desired workflow behavior when a step fails.  One of 'stop' or 'continue'. "
                             "Default is 'stop'.", default="stop", choices=("stop", "continue"))

    exgroup = parser.add_mutually_exclusive_group()
    exgroup.add_argument("--compute-checksum", action="store_true", default=True,
                         help="Compute checksum of contents while collecting outputs",
                         dest="compute_checksum")
    exgroup.add_argument("--no-compute-checksum", action="store_false",
                         help="Do not compute checksum of contents while collecting outputs",
                         dest="compute_checksum")

    parser.add_argument("--relax-path-checks", action="store_true",
                        default=False, help="Relax requirements on path names to permit "
                        "spaces and hash characters.", dest="relax_path_checks")

    parser.add_argument("workflow", type=Text, nargs="?", default=None)
    parser.add_argument("job_order", nargs=argparse.REMAINDER)

    return parser


def single_job_executor(t,  # type: Process
                        job_order_object,  # type: Dict[Text, Any]
                        **kwargs  # type: Any
                        ):
    # type: (...) -> Tuple[Dict[Text, Any], Text]
    final_output = []
    final_status = []

    def output_callback(out, processStatus):
        final_status.append(processStatus)
        final_output.append(out)

    if "basedir" not in kwargs:
        raise WorkflowException("Must provide 'basedir' in kwargs")

    output_dirs = set()
    finaloutdir = os.path.abspath(kwargs.get("outdir")) if kwargs.get("outdir") else None
    kwargs["outdir"] = tempfile.mkdtemp(prefix=kwargs["tmp_outdir_prefix"]) if kwargs.get(
        "tmp_outdir_prefix") else tempfile.mkdtemp()
    output_dirs.add(kwargs["outdir"])
    kwargs["mutation_manager"] = MutationManager()

    jobReqs = None
    if "cwl:requirements" in job_order_object:
        jobReqs = job_order_object["cwl:requirements"]
    elif ("cwl:defaults" in t.metadata and "cwl:requirements" in t.metadata["cwl:defaults"]):
        jobReqs = t.metadata["cwl:defaults"]["cwl:requirements"]
    if jobReqs:
        for req in jobReqs:
            t.requirements.append(req)

    if kwargs.get("default_container"):
        t.requirements.insert(0, {
            "class": "DockerRequirement",
            "dockerPull": kwargs["default_container"]
        })

    jobiter = t.job(job_order_object,
                    output_callback,
                    **kwargs)

    try:
        for r in jobiter:
            if r:
                if r.outdir:
                    output_dirs.add(r.outdir)
                r.run(**kwargs)
            else:
                _logger.error("Workflow cannot make any more progress.")
                break
    except WorkflowException:
        raise
    except Exception as e:
        _logger.exception("Got workflow error")
        raise WorkflowException(Text(e))

    if final_output and final_output[0] and finaloutdir:
        final_output[0] = relocateOutputs(final_output[0], finaloutdir,
                                          output_dirs, kwargs.get("move_outputs"),
                                          kwargs["make_fs_access"](""))

    if kwargs.get("rm_tmpdir"):
        cleanIntermediate(output_dirs)

    if final_output and final_status:
        return (final_output[0], final_status[0])
    else:
        return (None, "permanentFail")


class FSAction(argparse.Action):
    objclass = None  # type: Text

    def __init__(self, option_strings, dest, nargs=None, **kwargs):
        # type: (List[Text], Text, Any, **Any) -> None
        if nargs is not None:
            raise ValueError("nargs not allowed")
        super(FSAction, self).__init__(option_strings, dest, **kwargs)

    def __call__(self, parser, namespace, values, option_string=None):
        # type: (argparse.ArgumentParser, argparse.Namespace, Union[AnyStr, Sequence[Any], None], AnyStr) -> None
        setattr(namespace,
                self.dest,  # type: ignore
                {"class": self.objclass,
                 "location": file_uri(str(os.path.abspath(cast(AnyStr, values))))})


class FSAppendAction(argparse.Action):
    objclass = None  # type: Text

    def __init__(self, option_strings, dest, nargs=None, **kwargs):
        # type: (List[Text], Text, Any, **Any) -> None
        if nargs is not None:
            raise ValueError("nargs not allowed")
        super(FSAppendAction, self).__init__(option_strings, dest, **kwargs)

    def __call__(self, parser, namespace, values, option_string=None):
        # type: (argparse.ArgumentParser, argparse.Namespace, Union[AnyStr, Sequence[Any], None], AnyStr) -> None
        g = getattr(namespace,
                    self.dest  # type: ignore
                    )
        if not g:
            g = []
            setattr(namespace,
                    self.dest,  # type: ignore
                    g)
        g.append(
            {"class": self.objclass,
             "location": file_uri(str(os.path.abspath(cast(AnyStr, values))))})


class FileAction(FSAction):
    objclass = "File"


class DirectoryAction(FSAction):
    objclass = "Directory"


class FileAppendAction(FSAppendAction):
    objclass = "File"


class DirectoryAppendAction(FSAppendAction):
    objclass = "Directory"


def add_argument(toolparser, name, inptype, records, description="",
                 default=None):
    # type: (argparse.ArgumentParser, Text, Any, List[Text], Text, Any) -> None
    if len(name) == 1:
        flag = "-"
    else:
        flag = "--"

    required = True
    if isinstance(inptype, list):
        if inptype[0] == "null":
            required = False
            if len(inptype) == 2:
                inptype = inptype[1]
            else:
                _logger.debug(u"Can't make command line argument from %s", inptype)
                return None

    ahelp = description.replace("%", "%%")
    action = None  # type: Union[argparse.Action, Text]
    atype = None  # type: Any

    if inptype == "File":
        action = cast(argparse.Action, FileAction)
    elif inptype == "Directory":
        action = cast(argparse.Action, DirectoryAction)
    elif isinstance(inptype, dict) and inptype["type"] == "array":
        if inptype["items"] == "File":
            action = cast(argparse.Action, FileAppendAction)
        elif inptype["items"] == "Directory":
            action = cast(argparse.Action, DirectoryAppendAction)
        else:
            action = "append"
    elif isinstance(inptype, dict) and inptype["type"] == "enum":
        atype = Text
    elif isinstance(inptype, dict) and inptype["type"] == "record":
        records.append(name)
        for field in inptype['fields']:
            fieldname = name + "." + shortname(field['name'])
            fieldtype = field['type']
            fielddescription = field.get("doc", "")
            add_argument(
                toolparser, fieldname, fieldtype, records,
                fielddescription)
        return
    if inptype == "string":
        atype = Text
    elif inptype == "int":
        atype = int
    elif inptype == "double":
        atype = float
    elif inptype == "float":
        atype = float
    elif inptype == "boolean":
        action = "store_true"

    if default:
        required = False

    if not atype and not action:
        _logger.debug(u"Can't make command line argument from %s", inptype)
        return None

    if inptype != "boolean":
        typekw = {'type': atype}
    else:
        typekw = {}

    toolparser.add_argument(  # type: ignore
        flag + name, required=required, help=ahelp, action=action,
        default=default, **typekw)


def generate_parser(toolparser, tool, namemap, records):
    # type: (argparse.ArgumentParser, Process, Dict[Text, Text], List[Text]) -> argparse.ArgumentParser
    toolparser.add_argument("job_order", nargs="?", help="Job input json file")
    namemap["job_order"] = "job_order"

    for inp in tool.tool["inputs"]:
        name = shortname(inp["id"])
        namemap[name.replace("-", "_")] = name
        inptype = inp["type"]
        description = inp.get("doc", "")
        default = inp.get("default", None)
        add_argument(toolparser, name, inptype, records, description, default)

    return toolparser


def load_job_order(args, t, stdin, print_input_deps=False, relative_deps=False,
                   stdout=sys.stdout, make_fs_access=None, fetcher_constructor=None):
    # type: (argparse.Namespace, Process, IO[Any], bool, bool, IO[Any], Callable[[Text], StdFsAccess], Callable[[Dict[unicode, unicode], requests.sessions.Session], Fetcher]) -> Union[int, Tuple[Dict[Text, Any], Text]]

    job_order_object = None

    jobloaderctx = {
        u"path": {u"@type": u"@id"},
        u"location": {u"@type": u"@id"},
        u"format": {u"@type": u"@id"},
        u"id": u"@id"}
    jobloaderctx.update(t.metadata.get("$namespaces", {}))
    loader = Loader(jobloaderctx, fetcher_constructor=fetcher_constructor)

    if len(args.job_order) == 1 and args.job_order[0][0] != "-":
        job_order_file = args.job_order[0]
    elif len(args.job_order) == 1 and args.job_order[0] == "-":
<<<<<<< HEAD
        job_order_object = yaml.round_trip_load(stdin) # type: ignore
=======
        job_order_object = yaml.round_trip_load(stdin)  # type: ignore
>>>>>>> 972b0a6d
        job_order_object, _ = loader.resolve_all(job_order_object, file_uri(os.getcwd()) + "/")
    else:
        job_order_file = None

    if job_order_object:
        input_basedir = args.basedir if args.basedir else os.getcwd()
    elif job_order_file:
        input_basedir = args.basedir if args.basedir else os.path.abspath(os.path.dirname(job_order_file))
        try:
            job_order_object, _ = loader.resolve_ref(job_order_file, checklinks=False)
        except Exception as e:
            _logger.error(Text(e), exc_info=args.debug)
            return 1
        toolparser = None
    else:
        input_basedir = args.basedir if args.basedir else os.getcwd()
        namemap = {}  # type: Dict[Text, Text]
        records = []  # type: List[Text]
        toolparser = generate_parser(
            argparse.ArgumentParser(prog=args.workflow), t, namemap, records)
        if toolparser:
            if args.tool_help:
                toolparser.print_help()
                return 0
            cmd_line = vars(toolparser.parse_args(args.job_order))
            for record_name in records:
                record = {}
                record_items = {
                    k: v for k, v in cmd_line.iteritems()
                    if k.startswith(record_name)}
                for key, value in record_items.iteritems():
                    record[key[len(record_name) + 1:]] = value
                    del cmd_line[key]
                cmd_line[str(record_name)] = record

            if cmd_line["job_order"]:
                try:
                    input_basedir = args.basedir if args.basedir else os.path.abspath(
                        os.path.dirname(cmd_line["job_order"]))
                    job_order_object = loader.resolve_ref(cmd_line["job_order"])
                except Exception as e:
                    _logger.error(Text(e), exc_info=args.debug)
                    return 1
            else:
                job_order_object = {"id": args.workflow}

            del cmd_line["job_order"]

            job_order_object.update({namemap[k]: v for k, v in cmd_line.items()})

            if _logger.isEnabledFor(logging.DEBUG):
                _logger.debug(u"Parsed job order from command line: %s", json.dumps(job_order_object, indent=4))
        else:
            job_order_object = None

    for inp in t.tool["inputs"]:
        if "default" in inp and (not job_order_object or shortname(inp["id"]) not in job_order_object):
            if not job_order_object:
                job_order_object = {}
            job_order_object[shortname(inp["id"])] = inp["default"]

    if not job_order_object and len(t.tool["inputs"]) > 0:
        if toolparser:
            print(u"\nOptions for {} ".format(args.workflow))
            toolparser.print_help()
        _logger.error("")
        _logger.error("Input object required, use --help for details")
        return 1

    if print_input_deps:
        printdeps(job_order_object, loader, stdout, relative_deps, "",
                  basedir=file_uri(input_basedir + "/"))
        return 0

    def pathToLoc(p):
        if "location" not in p and "path" in p:
            p["location"] = p["path"]
            del p["path"]

    visit_class(job_order_object, ("File", "Directory"), pathToLoc)
    adjustDirObjs(job_order_object, trim_listing)
    normalizeFilesDirs(job_order_object)

    if "cwl:tool" in job_order_object:
        del job_order_object["cwl:tool"]
    if "id" in job_order_object:
        del job_order_object["id"]

    return (job_order_object, input_basedir)


def makeRelative(base, ob):
    u = ob.get("location", ob.get("path"))
    if ":" in u.split("/")[0] and not u.startswith("file://"):
        pass
    else:
        if u.startswith("file://"):
            u = uri_file_path(u)
            ob["location"] = os.path.relpath(u, base)


def printdeps(obj, document_loader, stdout, relative_deps, uri, basedir=None):
    # type: (Dict[Text, Any], Loader, IO[Any], bool, Text, Text) -> None
    deps = {"class": "File",
            "location": uri}  # type: Dict[Text, Any]

    def loadref(b, u):
        return document_loader.fetch(document_loader.fetcher.urljoin(b, u))

    sf = scandeps(
        basedir if basedir else uri, obj, {"$import", "run"},
        {"$include", "$schemas", "location"}, loadref)
    if sf:
        deps["secondaryFiles"] = sf

    if relative_deps:
        if relative_deps == "primary":
            base = basedir if basedir else os.path.dirname(uri_file_path(str(uri)))
        elif relative_deps == "cwd":
            base = os.getcwd()
        else:
            raise Exception(u"Unknown relative_deps %s" % relative_deps)

        visit_class(deps, ("File", "Directory"), functools.partial(makeRelative, base))

    stdout.write(json.dumps(deps, indent=4))


def print_pack(document_loader, processobj, uri, metadata):
    # type: (Loader, Union[Dict[unicode, Any], List[Dict[unicode, Any]]], unicode, Dict[unicode, Any]) -> str
    packed = pack(document_loader, processobj, uri, metadata)
    if len(packed["$graph"]) > 1:
        return json.dumps(packed, indent=4)
    else:
        return json.dumps(packed["$graph"][0], indent=4)


def versionstring():
    # type: () -> Text
    pkg = pkg_resources.require("cwltool")
    if pkg:
        return u"%s %s" % (sys.argv[0], pkg[0].version)
    else:
        return u"%s %s" % (sys.argv[0], "unknown version")

def supportedCWLversions(enable_dev):
    # type: (bool) -> List[Text]
    if enable_dev:
        versions = ALLUPDATES.keys()
    else:
        versions = UPDATES.keys()
    versions.sort()
    return versions

def main(argsl=None,  # type: List[str]
         args=None,  # type: argparse.Namespace
         executor=single_job_executor,  # type: Callable[..., Tuple[Dict[Text, Any], Text]]
         makeTool=workflow.defaultMakeTool,  # type: Callable[..., Process]
         selectResources=None,  # type: Callable[[Dict[Text, int]], Dict[Text, int]]
         stdin=sys.stdin,  # type: IO[Any]
         stdout=sys.stdout,  # type: IO[Any]
         stderr=sys.stderr,  # type: IO[Any]
         versionfunc=versionstring,  # type: Callable[[], Text]
         job_order_object=None,  # type: Union[Tuple[Dict[Text, Any], Text], int]
         make_fs_access=StdFsAccess,  # type: Callable[[Text], StdFsAccess]
         fetcher_constructor=None,  # type: Callable[[Dict[unicode, unicode], requests.sessions.Session], Fetcher]
         resolver=tool_resolver,
         logger_handler=None,
         custom_schema_callback=None  # type: Callable[[], None]
         ):
    # type: (...) -> int

    _logger.removeHandler(defaultStreamHandler)
    if logger_handler:
        stderr_handler = logger_handler
    else:
        stderr_handler = logging.StreamHandler(stderr)
    _logger.addHandler(stderr_handler)
    try:
        if args is None:
            if argsl is None:
                argsl = sys.argv[1:]
            args = arg_parser().parse_args(argsl)

        # If caller provided custom arguments, it may be not every expected
        # option is set, so fill in no-op defaults to avoid crashing when
        # dereferencing them in args.
        for k, v in {'print_deps': False,
                     'print_pre': False,
                     'print_rdf': False,
                     'print_dot': False,
                     'relative_deps': False,
                     'tmp_outdir_prefix': 'tmp',
                     'tmpdir_prefix': 'tmp',
                     'print_input_deps': False,
                     'cachedir': None,
                     'quiet': False,
                     'debug': False,
                     'version': False,
                     'enable_dev': False,
                     'enable_ext': False,
                     'strict': True,
                     'rdf_serializer': None,
                     'basedir': None,
                     'tool_help': False,
                     'workflow': None,
                     'job_order': None,
                     'pack': False,
                     'on_error': 'continue',
                     'relax_path_checks': False,
                     'validate': False,
                     'enable_ga4gh_tool_registry': False,
                     'ga4gh_tool_registries': []
        }.iteritems():
            if not hasattr(args, k):
                setattr(args, k, v)

        if args.quiet:
            _logger.setLevel(logging.WARN)
        if args.debug:
            _logger.setLevel(logging.DEBUG)

        if args.version:
            print(versionfunc())
            return 0
        else:
            _logger.info(versionfunc())

        if args.print_supported_versions:
            print("\n".join(supportedCWLversions(args.enable_dev)))
            return 0

        if not args.workflow:
            if os.path.isfile("CWLFile"):
                setattr(args, "workflow", "CWLFile")
            else:
                _logger.error("")
                _logger.error("CWL document required, no input file was provided")
                arg_parser().print_help()
                return 1
        if args.relax_path_checks:
            draft2tool.ACCEPTLIST_RE = draft2tool.ACCEPTLIST_EN_RELAXED_RE

        if args.ga4gh_tool_registries:
            ga4gh_tool_registries[:] = args.ga4gh_tool_registries
        if not args.enable_ga4gh_tool_registry:
            del ga4gh_tool_registries[:]

        if custom_schema_callback:
            custom_schema_callback()
        elif args.enable_ext:
            res = pkg_resources.resource_stream(__name__, 'extensions.yml')
            use_custom_schema("v1.0", "http://commonwl.org/cwltool", res.read())
            res.close()
        else:
            use_standard_schema("v1.0")

        try:
            document_loader, workflowobj, uri = fetch_document(args.workflow, resolver=resolver,
                                                               fetcher_constructor=fetcher_constructor)

            if args.print_deps:
                printdeps(workflowobj, document_loader, stdout, args.relative_deps, uri)
                return 0

            document_loader, avsc_names, processobj, metadata, uri \
                = validate_document(document_loader, workflowobj, uri,
                                    enable_dev=args.enable_dev, strict=args.strict,
                                    preprocess_only=args.print_pre or args.pack,
                                    fetcher_constructor=fetcher_constructor)

            if args.pack:
                stdout.write(print_pack(document_loader, processobj, uri, metadata))
                return 0

            if args.print_pre:
                stdout.write(json.dumps(processobj, indent=4))
                return 0

            tool = make_tool(document_loader, avsc_names, metadata, uri,
                             makeTool, vars(args))

            if args.validate:
                return 0

            if args.print_rdf:
                printrdf(tool, document_loader.ctx, args.rdf_serializer, stdout)
                return 0

            if args.print_dot:
                printdot(tool, document_loader.ctx, stdout)
                return 0

        except (validate.ValidationException) as exc:
            _logger.error(u"Tool definition failed validation:\n%s", exc,
                          exc_info=args.debug)
            return 1
        except (RuntimeError, WorkflowException) as exc:
            _logger.error(u"Tool definition failed initialization:\n%s", exc,
                          exc_info=args.debug)
            return 1
        except Exception as exc:
            _logger.error(
                u"I'm sorry, I couldn't load this CWL file%s",
                ", try again with --debug for more information.\nThe error was: "
                "%s" % exc if not args.debug else ".  The error was:",
                exc_info=args.debug)
            return 1

        if isinstance(tool, int):
            return tool

        for dirprefix in ("tmpdir_prefix", "tmp_outdir_prefix", "cachedir"):
            if getattr(args, dirprefix) and getattr(args, dirprefix) != 'tmp':
                sl = "/" if getattr(args, dirprefix).endswith("/") or dirprefix == "cachedir" else ""
                setattr(args, dirprefix,
                        os.path.abspath(getattr(args, dirprefix)) + sl)
                if not os.path.exists(os.path.dirname(getattr(args, dirprefix))):
                    try:
                        os.makedirs(os.path.dirname(getattr(args, dirprefix)))
                    except Exception as e:
                        _logger.error("Failed to create directory: %s", e)
                        return 1

        if args.cachedir:
            if args.move_outputs == "move":
                setattr(args, 'move_outputs', "copy")
            setattr(args, "tmp_outdir_prefix", args.cachedir)

        try:
            if job_order_object is None:
                    job_order_object = load_job_order(args, tool, stdin,
                                                      print_input_deps=args.print_input_deps,
                                                      relative_deps=args.relative_deps,
                                                      stdout=stdout,
                                                      make_fs_access=make_fs_access,
                                                      fetcher_constructor=fetcher_constructor)
        except SystemExit as e:
            return e.code

        if isinstance(job_order_object, int):
            return job_order_object

        try:
            setattr(args, 'basedir', job_order_object[1])
            del args.workflow
            del args.job_order
            (out, status) = executor(tool, job_order_object[0],
                                     makeTool=makeTool,
                                     select_resources=selectResources,
                                     make_fs_access=make_fs_access,
                                     **vars(args))

            # This is the workflow output, it needs to be written
            if out is not None:

                def locToPath(p):
                    if p["location"].startswith("file://"):
                        p["path"] = uri_file_path(p["location"])

                visit_class(out, ("File", "Directory"), locToPath)

                if isinstance(out, basestring):
                    stdout.write(out)
                else:
                    stdout.write(json.dumps(out, indent=4))
                stdout.write("\n")
                stdout.flush()

            if status != "success":
                _logger.warn(u"Final process status is %s", status)
                return 1
            else:
                _logger.info(u"Final process status is %s", status)
                return 0

        except (validate.ValidationException) as exc:
            _logger.error(u"Input object failed validation:\n%s", exc,
                          exc_info=args.debug)
            return 1
        except UnsupportedRequirement as exc:
            _logger.error(
                u"Workflow or tool uses unsupported feature:\n%s", exc,
                exc_info=args.debug)
            return 33
        except WorkflowException as exc:
            _logger.error(
                u"Workflow error, try again with --debug for more "
                "information:\n%s", strip_dup_lineno(unicode(exc)), exc_info=args.debug)
            return 1
        except Exception as exc:
            _logger.error(
                u"Unhandled error, try again with --debug for more information:\n"
                "  %s", exc, exc_info=args.debug)
            return 1

    finally:
        _logger.removeHandler(stderr_handler)
        _logger.addHandler(defaultStreamHandler)


if __name__ == "__main__":
    sys.exit(main(sys.argv[1:]))<|MERGE_RESOLUTION|>--- conflicted
+++ resolved
@@ -435,11 +435,7 @@
     if len(args.job_order) == 1 and args.job_order[0][0] != "-":
         job_order_file = args.job_order[0]
     elif len(args.job_order) == 1 and args.job_order[0] == "-":
-<<<<<<< HEAD
-        job_order_object = yaml.round_trip_load(stdin) # type: ignore
-=======
         job_order_object = yaml.round_trip_load(stdin)  # type: ignore
->>>>>>> 972b0a6d
         job_order_object, _ = loader.resolve_all(job_order_object, file_uri(os.getcwd()) + "/")
     else:
         job_order_file = None
