from __future__ import absolute_import
import io
import json
import os
import shutil
import tempfile
import logging
import hashlib

_logger = logging.getLogger("cwltool")

# RO folders
METADATA = "metadata"
DATA = "data"
WORKFLOW = "workflow"
SNAPSHOT = "snapshot"
# sub-folders
MAIN = os.path.join(WORKFLOW, "main")
PROVENANCE = os.path.join(METADATA, "provenance")


## sha1, compatible with the File type's "checksum" field
## e.g. "checksum" = "sha1$47a013e660d408619d894b20806b1d5086aab03b"
## See ./cwltool/schemas/v1.0/Process.yml 
hashmethod = hashlib.sha1

class RO():
    def __init__(self, tmpPrefix="tmp"):
        self.folder = tempfile.mkdtemp(prefix=tmpPrefix)
        self.tmpPrefix = tmpPrefix
        self._initialize()
        _logger.info(u"[provenance] Temporary research object: %s", self.folder)

    def _initialize(self):
        for f in (METADATA, DATA, WORKFLOW, SNAPSHOT, PROVENANCE):
            os.makedirs(os.path.join(self.folder, f))

    def _finalize(self):
        # TODO: Write manifest and bagit metadata
#        _logger.info(u"[provenance] Generated research object manifest: %s", self.folder)
        pass

    def packed_workflow(self, packed):
        path = os.path.join(self.folder, WORKFLOW, "packed.cwl")
        with open (path, "w") as f:
            # YAML is always UTF8
            f.write(packed.encode("UTF-8"))
        _logger.info(u"[provenance] Added packed workflow: %s", path)

<<<<<<< HEAD
    
    def add_data_file(self, fp):
        tmp = tempfile.mkstemp(prefix=self.tmpPrefix)
        with open(tmp, "wb") as out:
=======

    def add_data_file(self, fp):
        with tempfile.NamedTemporaryFile(
                prefix=self.tmpPrefix, delete=False) as tmp:
>>>>>>> fe9ba0ed
            checksum = hashmethod()
            contents = fp.read(1024 * 1024)
            while contents != b"":
                tmp.write(contents)
                checksum.update(contents)
                contents = fp.read(1024 * 1024)

            tmp.seek(0, 2)
            filesize = tmp.tell()

        hex = checksum.hexdigest()
        folder = os.path.join(self.folder, DATA, hex[0:2])
        path = os.path.join(folder, hex)

        # os.rename should be safe, as our mkstemp file
        # should be in same file system as our
        # mkdtemp folder
        if not os.path.isdir(folder):
            os.makedirs(folder)
        os.rename(tmp.name, path)

        # Return relative path as URI
        # (We can't use os.path.join which would use \ on Windows)
        return DATA + "/" + hex[0:2] + "/" + hex

    def create_job(self, job, kwargs):
        #TODO handle nested workflow at level 2 provenance
        #TODO customise the file
        '''
        This function takes the dictionary input object and generates
        a json file containing the relative paths and link to the associated
        cwl document
        '''
        self._relativise_files(job, kwargs)
        path=os.path.join(self.folder, WORKFLOW, "master-job.json")
        with open (path, "w") as f:
            json.dump(job, f)

        _logger.info(u"[provenance] Generated customised job file: %s", path)

    def _relativise_files(self, structure, kwargs):
        '''
        save any file objects into RO and update the local paths
        '''

        # Base case - we found a File we need to update
        _logger.info(u"[provenance] Relativising paths: %s", structure)
        if isinstance(structure, dict):
            if structure.get("class") == "File":
                #standardised fs access object creation
                fsaccess = kwargs["make_fs_access"]("")
                # TODO: Replace location/path with new add_data_file() paths
                with fsaccess.open(structure["location"], "rb") as f:
                    relative_path=self.add_data_file(f)
                    structure["location"]= "../"+relative_path
            for o in structure.values():
                self._relativise_files(o, kwargs)
            return

        if isinstance(structure, str) or isinstance(structure, unicode):
            # Just a string value, no need to iterate further
            return
        try:
            for o in iter(structure):
                # Recurse and rewrite any nested File objects
                self._relativise_files(o, kwargs)
        except TypeError:
            pass


    def close(self, saveTo=None):
        """Close the Research Object after saving to specified folder.
        The 'saveTo' folder should not exist - if it does it will be deleted.

        If the argument 'saveTo' is None (the default value), the
        research object will be removed without saving.

        This function can only be called once, after which this object
        can no longer be used. Later calls to this function will be no-op.
        """
        if saveTo is None:
            if self.folder:
                _logger.info(u"[provenance] Deleting %s", self.folder)
                shutil.rmtree(self.folder, ignore_errors=True)
        else:
            _logger.info(u"[provenance] Finalizing Research Object")
            self._finalize() # write manifest etc.
            # TODO: Write as archive (.zip or .tar) based on extension?

            if os.path.isdir(saveTo):
                shutil.rmtree(saveTo)
            shutil.move(self.folder, saveTo)
            _logger.info(u"[provenance] Research Object saved to %s", saveTo)

        # Forget about our temporary, which no longer exists
        self.folder = None

def create_ro(tmpPrefix):
    return RO(tmpPrefix)<|MERGE_RESOLUTION|>--- conflicted
+++ resolved
@@ -47,17 +47,9 @@
             f.write(packed.encode("UTF-8"))
         _logger.info(u"[provenance] Added packed workflow: %s", path)
 
-<<<<<<< HEAD
-    
-    def add_data_file(self, fp):
-        tmp = tempfile.mkstemp(prefix=self.tmpPrefix)
-        with open(tmp, "wb") as out:
-=======
-
     def add_data_file(self, fp):
         with tempfile.NamedTemporaryFile(
                 prefix=self.tmpPrefix, delete=False) as tmp:
->>>>>>> fe9ba0ed
             checksum = hashmethod()
             contents = fp.read(1024 * 1024)
             while contents != b"":
