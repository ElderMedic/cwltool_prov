--- conflicted
+++ resolved
@@ -34,12 +34,6 @@
                       _logger_validation_warnings, compute_checksums,
                       normalizeFilesDirs, shortname, uniquename)
 from .singularity import SingularityCommandLineJob
-<<<<<<< HEAD
-from .stdfsaccess import StdFsAccess
-from .utils import aslist, docker_windows_path_adjust, convert_pathsep_to_unix, windows_default_container_id, onWindows
-from six.moves import map
-from .provenance import create_ProvProfile
-=======
 from .software_requirements import (  # pylint: disable=unused-import
     DependenciesConfiguration)
 from .stdfsaccess import StdFsAccess  # pylint: disable=unused-import
@@ -47,7 +41,7 @@
                     docker_windows_path_adjust, json_dumps, onWindows,
                     windows_default_container_id)
 from .context import LoadingContext, RuntimeContext, getdefault
->>>>>>> 24a34936
+from .provenance import create_ProvProfile
 
 ACCEPTLIST_EN_STRICT_RE = re.compile(r"^[a-zA-Z0-9._+-]+$")
 ACCEPTLIST_EN_RELAXED_RE = re.compile(r".*")  # Accept anything
@@ -101,24 +95,8 @@
     def job(self,
             job_order,         # type: Dict[Text, Text]
             output_callbacks,  # type: Callable[[Any, Any], Any]
-<<<<<<< HEAD
+            runtimeContext,    # type: RuntimeContext
             provObj=None,
-            **kwargs  # type: Any
-            ):
-        # type: (...) -> Generator[ExpressionTool.ExpressionJob, None, None]
-        builder = self._init_job(job_order, **kwargs)
-        j = ExpressionTool.ExpressionJob()
-        j.builder = builder
-        j.script = self.tool["expression"]
-        j.output_callback = output_callbacks
-        j.requirements = self.requirements
-        j.hints = self.hints
-        j.outdir = None
-        j.tmpdir = None
-
-        yield j
-=======
-            runtimeContext     # type: RuntimeContext
            ):
         # type: (...) -> Generator[ExpressionTool.ExpressionJob, None, None]
         builder = self._init_job(job_order, runtimeContext)
@@ -126,7 +104,6 @@
         yield ExpressionTool.ExpressionJob(
             builder, self.tool["expression"], output_callbacks,
             self.requirements, self.hints)
->>>>>>> 24a34936
 
 
 def remove_path(f):  # type: (Dict[Text, Any]) -> None
@@ -232,23 +209,15 @@
     if ob["class"] == "Directory" and not fs_access.isdir(ob["location"]):
         raise validate.ValidationException("Does not exist or is not a Directory: '%s'" % ob["location"])
 
-<<<<<<< HEAD
+
+OutputPorts = Dict[Text, Union[None, Text, List[Union[Dict[Text, Any], Text]], Dict[Text, Any]]]
+
 class CommandLineTool(Process):
-    def __init__(self, toolpath_object, provObj=None, **kwargs):
-        # type: (Dict[Text, Any], create_ProvProfile, **Any) -> None
-        self.provObj=provObj
-        super(CommandLineTool, self).__init__(toolpath_object, **kwargs)
-        self.find_default_container = kwargs.get("find_default_container", None)
-=======
->>>>>>> 24a34936
-
-OutputPorts = Dict[Text, Union[None, Text, List[Union[Dict[Text, Any], Text]], Dict[Text, Any]]]
-
-class CommandLineTool(Process):
-    def __init__(self, toolpath_object, loadingContext):
-        # type: (Dict[Text, Any], LoadingContext) -> None
+    def __init__(self, toolpath_object, loadingContext, provObj=None):
+        # type: (Dict[Text, Any], create_ProvProfile, LoadingContext) -> None
         super(CommandLineTool, self).__init__(
             toolpath_object, loadingContext)
+        self.provObj=provObj
 
     def make_job_runner(self,
                         runtimeContext       # type: RuntimeContext
@@ -297,12 +266,8 @@
     def job(self,
             job_order,         # type: Dict[Text, Text]
             output_callbacks,  # type: Callable[[Any, Any], Any]
-<<<<<<< HEAD
-            provObj=None,
-            **kwargs  # type: Any
-=======
-            runtimeContext     # RuntimeContext
->>>>>>> 24a34936
+            runtimeContext,    # RuntimeContext
+            provObj=None
             ):
         # type: (...) -> Generator[Union[JobBase, CallbackJob], None, None]
 
@@ -401,28 +366,14 @@
                 output_callbacks = partial(
                     rm_pending_output_callback, output_callbacks, jobcachepending)
 
-<<<<<<< HEAD
-        builder = self._init_job(job_order, provObj, **kwargs)
-
-        reffiles = copy.deepcopy(builder.files)
-
-        j = self.makeJobRunner(**kwargs)
-        j.builder = builder
-        j.joborder = builder.job
-        j.make_pathmapper = self.makePathMapper
-        j.stdin = None
-        j.stderr = None
-        j.stdout = None
-        j.provObj=provObj
-=======
-        builder = self._init_job(job_order, runtimeContext)
+        builder = self._init_job(job_order, runtimeContext, provObj)
 
         reffiles = copy.deepcopy(builder.files)
 
         j = self.make_job_runner(runtimeContext)(
             builder, builder.job, self.make_path_mapper, self.requirements,
             self.hints, jobname)
->>>>>>> 24a34936
+        j.provObj=provObj
         j.successCodes = self.tool.get("successCodes")
         j.temporaryFailCodes = self.tool.get("temporaryFailCodes")
         j.permanentFailCodes = self.tool.get("permanentFailCodes")
