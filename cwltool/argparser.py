--- conflicted
+++ resolved
@@ -2,6 +2,7 @@
 
 import argparse
 import os
+import urllib
 from typing import (
     Any,
     AnyStr,
@@ -16,7 +17,7 @@
 )
 
 from schema_salad.ref_resolver import file_uri
-import urllib
+
 from .loghandler import _logger
 from .process import Process, shortname
 from .resolver import ga4gh_tool_registries
@@ -658,52 +659,25 @@
 
     def __call__(
         self,
-<<<<<<< HEAD
         parser: argparse.ArgumentParser,
         namespace: argparse.Namespace,
         values: Union[AnyStr, Sequence[Any], None],
         option_string: Optional[str] = None,
     ) -> None:
-        setattr(
-            namespace,
-            self.dest,
-            {
-                "class": self.objclass,
-                "location": file_uri(str(os.path.abspath(cast(AnyStr, values)))),
-            },
-        )
-
-=======
-        parser,  # type: argparse.ArgumentParser
-        namespace,  # type: argparse.Namespace
-        values,  # type: Union[AnyStr, Sequence[Any], None]
-        option_string=None,  # type: Optional[str]
-    ):  # type: (...) -> None
-        url= urllib.parse.urlparse( values )
-        #print("FSAction: __call__ : self.dest {}, values {}".format(self.dest, values))
-        if url.scheme == '':
+        if isinstance(values, str) and urllib.parse.urlparse(values).scheme == "":
             setattr(
                 namespace,
                 self.dest,
                 {
                     "class": self.objclass,
-                    "location": file_uri(str(os.path.abspath(cast(AnyStr, values)))),
+                    "location": file_uri(str(os.path.abspath(values))),
                 },
             )
         else:
             setattr(
-                namespace,
-                self.dest,
-                {
-                    "class": self.objclass,
-                    "location": values,
-                },
+                namespace, self.dest, {"class": self.objclass, "location": values,},
             )
-        
-            
-            
-        #print("FSAction: __call__ : self.dest {}, values {} ".format(self.dest, values ))
->>>>>>> cbdb11ca
+
 
 class FSAppendAction(argparse.Action):
     objclass = None  # type: str
@@ -727,24 +701,18 @@
         if not g:
             g = []
             setattr(namespace, self.dest, g)
-        url= urllib.parse.urlparse( values )
-        
-        if url.scheme ==  "" :
+
+        if isinstance(values, str) and urllib.parse.urlparse(values).scheme == "":
             g.append(
                 {
                     "class": self.objclass,
-                    "location": file_uri(str(os.path.abspath(cast(AnyStr, values)))),
+                    "location": file_uri(str(os.path.abspath(values))),
                 }
             )
         else:
             g.append(
-                {
-                    "class": self.objclass,
-                    "location":  values,
-                }
-            )    
-            
-            
+                {"class": self.objclass, "location": values,}
+            )
 
 
 class FileAction(FSAction):
