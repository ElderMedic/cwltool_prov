--- conflicted
+++ resolved
@@ -86,15 +86,9 @@
         stdin = None
         stdout = None
 
-<<<<<<< HEAD
         _logger.info("[job %s] exec %s%s%s",
                      id(self),
-                     " ".join(runtime + self.command_line),
-=======
-        _logger.info("outdir is %s", self.outdir)
-        _logger.info("%s%s%s",
-                     " ".join(runtime + [shellescape.quote(arg) if needs_shell_quoting(arg) else arg for arg in self.command_line]),
->>>>>>> 5eb2b302
+                     " ".join([shellescape.quote(arg) if needs_shell_quoting(arg) else arg for arg in (runtime + self.command_line)]),
                      ' < %s' % (self.stdin) if self.stdin else '',
                      ' > %s' % os.path.join(self.outdir, self.stdout) if self.stdout else '')
 
