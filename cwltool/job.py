--- conflicted
+++ resolved
@@ -185,7 +185,6 @@
                           json.dumps({p: self.generatemapper.mapper(p) for p in self.generatemapper.files()}, indent=4))
 
     def _execute(self,
-<<<<<<< HEAD
                  runtime,                   # type: List[Text]
                  env,                       # type: MutableMapping[Text, Text]
                  research_obj,              # type: Any
@@ -196,17 +195,8 @@
                  rm_tmpdir=True,            # type: bool
                  move_outputs="move",       # type: Text
                  secret_store=None          # type: SecretStore
-                 ):  # type (...) ->  None
-                 
-=======
-                 runtime,                # type:List[Text]
-                 env,                    # type: MutableMapping[Text, Text]
-                 rm_tmpdir=True,         # type: bool
-                 move_outputs="move",    # type: Text
-                 secret_store=None,      # type: SecretStore
                  tmp_outdir_prefix=None  # type: Text
                 ):  # type: (...) -> None
->>>>>>> e6e3140e
 
         scr, _ = get_feature(self, "ShellCommandRequirement")
         shouldquote = None  # type: Callable[[Any], Any]
@@ -260,21 +250,11 @@
             if builder is not None:
                 job_script_contents = builder.build_job_script(commands)
             rcode = _job_popen(
-<<<<<<< HEAD
-                commands,
-                stdin_path=stdin_path,
-                stdout_path=stdout_path,
-                stderr_path=stderr_path,
-                env=env,
-                cwd=self.outdir,
-                job_script_contents=job_script_contents,
-            )
-=======
                 commands, stdin_path, stdout_path, stderr_path, env,
                 self.outdir, tempfile.mkdtemp(prefix=tmp_outdir_prefix),
                 job_script_contents)
 
->>>>>>> e6e3140e
+
             if self.successCodes and rcode in self.successCodes:
                 processStatus = "success"
             elif self.temporaryFailCodes and rcode in self.temporaryFailCodes:
@@ -390,14 +370,8 @@
                       reference_locations, 
                       rm_tmpdir=rm_tmpdir, 
                       move_outputs=move_outputs, 
-                      secret_store=kwargs.get("secret_store"))
-
-<<<<<<< HEAD
-=======
-        self._execute(
-            [], env, rm_tmpdir, move_outputs, kwargs.get("secret_store"),
-            kwargs.get("tmp_outdir_prefix"))
->>>>>>> e6e3140e
+                      secret_store=kwargs.get("secret_store"), 
+                      kwargs.get("tmp_outdir_prefix"))
 
 
 class ContainerCommandLineJob(JobBase):
@@ -486,15 +460,8 @@
         self._setup(kwargs)
         runtime = self.create_runtime(env, rm_container, record_container_id, cidfile_dir, cidfile_prefix, **kwargs)
         runtime.append(img_id)
-<<<<<<< HEAD
         research_obj=kwargs.get("research_obj")
-        self._execute(runtime, env, research_obj, document, WorkflowRunID, ProcessProvActivity, reference_locations, rm_tmpdir=rm_tmpdir, move_outputs=move_outputs, secret_store=kwargs.get("secret_store"))  
-=======
-
-        self._execute(
-            runtime, env, rm_tmpdir, move_outputs, kwargs.get("secret_store"),
-            kwargs.get("tmp_outdir_prefix"))
->>>>>>> e6e3140e
+        self._execute(runtime, env, research_obj, document, WorkflowRunID, ProcessProvActivity, reference_locations, rm_tmpdir=rm_tmpdir, move_outputs=move_outputs, secret_store=kwargs.get("secret_store"), kwargs.get("tmp_outdir_prefix"))  
 
 
 def _job_popen(
