--- conflicted
+++ resolved
@@ -103,11 +103,7 @@
         _logger.info("[job %s] %s$ %s%s%s",
                      id(self),
                      self.outdir,
-<<<<<<< HEAD
-                     " ".join([shellescape.quote(str(arg)) if needs_shell_quoting(str(arg)) else str(arg) for arg in (runtime + self.command_line)]),
-=======
-                     " ".join([shellescape.quote(arg) if shouldquote(arg) else arg for arg in (runtime + self.command_line)]),
->>>>>>> 611498c7
+                     " ".join([shellescape.quote(str(arg)) if shouldquote(str(arg)) else str(arg) for arg in (runtime + self.command_line)]),
                      ' < %s' % (self.stdin) if self.stdin else '',
                      ' > %s' % os.path.join(self.outdir, self.stdout) if self.stdout else '')
 
