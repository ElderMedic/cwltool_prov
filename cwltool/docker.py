from __future__ import absolute_import
import logging
import os
import re
import subprocess
import sys
import tempfile
from io import open
from typing import Dict, List, Text

import requests

from .errors import WorkflowException

_logger = logging.getLogger("cwltool")


def get_image(dockerRequirement, pull_image, dry_run=False):
    # type: (Dict[Text, Text], bool, bool) -> bool
    found = False

    if "dockerImageId" not in dockerRequirement and "dockerPull" in dockerRequirement:
        dockerRequirement["dockerImageId"] = dockerRequirement["dockerPull"]

    for ln in subprocess.check_output(
            ["docker", "images", "--no-trunc", "--all"]).decode('utf-8').splitlines():
        try:
            m = re.match(r"^([^ ]+)\s+([^ ]+)\s+([^ ]+)", ln)
            sp = dockerRequirement["dockerImageId"].split(":")
            if len(sp) == 1:
                sp.append("latest")
            elif len(sp) == 2:
                #  if sp[1] doesn't  match valid tag names, it is a part of repository
                if not re.match(r'[\w][\w.-]{0,127}', sp[1]):
                    sp[0] = sp[0] + ":" + sp[1]
                    sp[1] = "latest"
            elif len(sp) == 3:
                if re.match(r'[\w][\w.-]{0,127}', sp[2]):
                    sp[0] = sp[0] + ":" + sp[1]
                    sp[1] = sp[2]
                    del sp[2]

            # check for repository:tag match or image id match
            if ((sp[0] == m.group(1) and sp[1] == m.group(2)) or dockerRequirement["dockerImageId"] == m.group(3)):
                found = True
                break
        except ValueError:
            pass

    if not found and pull_image:
        cmd = []  # type: List[Text]
        if "dockerPull" in dockerRequirement:
            cmd = ["docker", "pull", str(dockerRequirement["dockerPull"])]
            _logger.info(Text(cmd))
            if not dry_run:
                subprocess.check_call(cmd, stdout=sys.stderr)
                found = True
        elif "dockerFile" in dockerRequirement:
            dockerfile_dir = str(tempfile.mkdtemp())
<<<<<<< HEAD
            with open(os.path.join(dockerfile_dir, "Dockerfile"), str("wb")) as df:
=======
            with open(os.path.join(dockerfile_dir, "Dockerfile"), "wb") as df:
>>>>>>> 7d225906
                df.write(dockerRequirement["dockerFile"].encode('utf-8'))
            cmd = ["docker", "build", "--tag=%s" %
                   str(dockerRequirement["dockerImageId"]), dockerfile_dir]
            _logger.info(Text(cmd))
            if not dry_run:
                subprocess.check_call(cmd, stdout=sys.stderr)
                found = True
        elif "dockerLoad" in dockerRequirement:
            cmd = ["docker", "load"]
            _logger.info(Text(cmd))
            if not dry_run:
                if os.path.exists(dockerRequirement["dockerLoad"]):
                    _logger.info(u"Loading docker image from %s", dockerRequirement["dockerLoad"])
                    with open(dockerRequirement["dockerLoad"], "rb") as f:
                        loadproc = subprocess.Popen(cmd, stdin=f, stdout=sys.stderr)
                else:
                    loadproc = subprocess.Popen(cmd, stdin=subprocess.PIPE, stdout=sys.stderr)
                    _logger.info(u"Sending GET request to %s", dockerRequirement["dockerLoad"])
                    req = requests.get(dockerRequirement["dockerLoad"], stream=True)
                    n = 0
                    for chunk in req.iter_content(1024 * 1024):
                        n += len(chunk)
                        _logger.info("\r%i bytes" % (n))
                        loadproc.stdin.write(chunk)
                    loadproc.stdin.close()
                rcode = loadproc.wait()
                if rcode != 0:
                    raise WorkflowException("Docker load returned non-zero exit status %i" % (rcode))
                found = True
        elif "dockerImport" in dockerRequirement:
            cmd = ["docker", "import", str(dockerRequirement["dockerImport"]),
                   str(dockerRequirement["dockerImageId"])]
            _logger.info(Text(cmd))
            if not dry_run:
                subprocess.check_call(cmd, stdout=sys.stderr)
                found = True

    return found


def get_from_requirements(r, req, pull_image, dry_run=False):
    # type: (Dict[Text, Text], bool, bool, bool) -> Text
    if r:
        errmsg = None
        try:
            subprocess.check_output(["docker", "version"])
        except subprocess.CalledProcessError as e:
            errmsg = "Cannot communicate with docker daemon: " + Text(e)
        except OSError as e:
            errmsg = "'docker' executable not found: " + Text(e)

        if errmsg:
            if req:
                raise WorkflowException(errmsg)
            else:
                return None

        if get_image(r, pull_image, dry_run):
            return r["dockerImageId"]
        else:
            if req:
                raise WorkflowException(u"Docker image %s not found" % r["dockerImageId"])

    return None<|MERGE_RESOLUTION|>--- conflicted
+++ resolved
@@ -57,11 +57,7 @@
                 found = True
         elif "dockerFile" in dockerRequirement:
             dockerfile_dir = str(tempfile.mkdtemp())
-<<<<<<< HEAD
-            with open(os.path.join(dockerfile_dir, "Dockerfile"), str("wb")) as df:
-=======
             with open(os.path.join(dockerfile_dir, "Dockerfile"), "wb") as df:
->>>>>>> 7d225906
                 df.write(dockerRequirement["dockerFile"].encode('utf-8'))
             cmd = ["docker", "build", "--tag=%s" %
                    str(dockerRequirement["dockerImageId"]), dockerfile_dir]
