#!/usr/bin/env python

import argparse
import json
import os
import subprocess
import sys
import shutil
import tempfile
import yaml
import yaml.scanner
import pipes
import logging
import schema_salad.ref_resolver
from typing import Any, Union

_logger = logging.getLogger("cwltest")
_logger.addHandler(logging.StreamHandler())
_logger.setLevel(logging.INFO)

UNSUPPORTED_FEATURE = 33

class CompareFail(Exception):
    pass


def compare(a, b):  # type: (Any, Any) -> bool
    try:
        if isinstance(a, dict):
            if a.get("class") == "File":
                if not (b["path"].endswith("/" + a["path"]) or ("/" not in b["path"] and a["path"] == b["path"])):
                    raise CompareFail(u"%s does not end with %s" %(b["path"], a["path"]))
                # ignore empty collections
                b = {k: v for k, v in b.iteritems()
                     if not isinstance(v, (list, dict)) or len(v) > 0}
            if len(a) != len(b):
                raise CompareFail(u"expected %s\ngot %s" % (json.dumps(a, indent=4, sort_keys=True), json.dumps(b, indent=4, sort_keys=True)))
            for c in a:
                if a.get("class") != "File" or c != "path":
                    if c not in b:
                        raise CompareFail(u"%s not in %s" % (c, b))
                    if not compare(a[c], b[c]):
                        return False
            return True
        elif isinstance(a, list):
            if len(a) != len(b):
                raise CompareFail(u"expected %s\ngot %s" % (json.dumps(a, indent=4, sort_keys=True), json.dumps(b, indent=4, sort_keys=True)))
            for c in xrange(0, len(a)):
                if not compare(a[c], b[c]):
                    return False
            return True
        else:
            if a != b:
                raise CompareFail(u"%s != %s" % (json.dumps(a), json.dumps(b)))
            else:
                return True
    except Exception as e:
        raise CompareFail(str(e))


def run_test(args, i, t):  # type: (argparse.Namespace, Any, Dict[str,str]) -> int
    out = {}  # type: Dict[str,Any]
    outdir = None
    try:
<<<<<<< HEAD
        if "output" in t:
            test_command = [args.tool]
            # Add prefixes if running on MacOSX so that boot2docker writes to /Users
            if 'darwin' in sys.platform:
                outdir = tempfile.mkdtemp(prefix=os.path.abspath(os.path.curdir))
                test_command.extend(["--tmp-outdir-prefix={}".format(outdir), "--tmpdir-prefix={}".format(outdir)])
            else:
                outdir = tempfile.mkdtemp()
            test_command.extend(["--outdir={}".format(outdir),
                                 "--quiet",
                                 t["tool"]])
            if t["job"] != None:
                test_command.extend([t["job"]])
            outstr = subprocess.check_output(test_command)
            out = {"output": json.loads(outstr)}
        else:
            test_command = [args.tool,
                            "--conformance-test",
                            "--basedir=" + args.basedir,
                            "--no-container",
                            "--quiet",
                            t["tool"]]
            if t["job"] != None:
                test_command.extend([t["job"]])

            outstr = subprocess.check_output(test_command)
            out = yaml.load(outstr)
            if not isinstance(out, dict):
                raise ValueError("Non-dict value parsed from output string.")
=======
        test_command = [args.tool]
        # Add prefixes if running on MacOSX so that boot2docker writes to /Users
        if 'darwin' in sys.platform:
            outdir = tempfile.mkdtemp(prefix=os.path.abspath(os.path.curdir))
            test_command.extend(["--tmp-outdir-prefix={}".format(outdir), "--tmpdir-prefix={}".format(outdir)])
        else:
            outdir = tempfile.mkdtemp()
        test_command.extend(["--outdir={}".format(outdir),
                             "--quiet",
                             t["tool"],
                             t["job"]])
        outstr = subprocess.check_output(test_command)
        out = json.loads(outstr)
>>>>>>> e84b3590
    except ValueError as v:
        _logger.error(str(v))
        _logger.error(outstr)
    except subprocess.CalledProcessError as err:
        if err.returncode == UNSUPPORTED_FEATURE:
            return UNSUPPORTED_FEATURE
        else:
            _logger.error(u"""Test failed: %s""", " ".join([pipes.quote(tc) for tc in test_command]))
            _logger.error(t.get("doc"))
            _logger.error("Returned non-zero")
            return 1
    except (yaml.scanner.ScannerError, TypeError) as e:
        _logger.error(u"""Test failed: %s""", " ".join([pipes.quote(tc) for tc in test_command]))
        _logger.error(outstr)
        _logger.error(u"Parse error %s", str(e))

    # pwd = os.path.abspath(os.path.dirname(t["job"]))
    # t["args"] = map(lambda x: x.replace("$PWD", pwd), t["args"])
    # if "stdin" in t:
    #     t["stdin"] = t["stdin"].replace("$PWD", pwd)

    failed = False
<<<<<<< HEAD
    if "output" in t:
        checkkeys = ["output"]
    else:
        checkkeys = ["args", "stdin", "stderr", "stdout", "createfiles"]

    for key in checkkeys:
        try:
            if key in t and key in out:
                compare(t.get(key), out.get(key))
        except CompareFail as ex:
            _logger.warn(u"""Test failed: %s""", " ".join([pipes.quote(tc) for tc in test_command]))
            _logger.warn(t.get("doc"))
            _logger.warn(u"%s expected %s\n got %s", key,
                                                            json.dumps(t.get(key), indent=4, sort_keys=True),
                                                            json.dumps(out.get(key), indent=4, sort_keys=True))
            _logger.warn(u"Compare failure %s", ex)
            failed = True
=======

    try:
        compare(t.get("output"), out)
    except CompareFail as ex:
        _logger.warn(u"""Test failed: %s""", " ".join([pipes.quote(tc) for tc in test_command]))
        _logger.warn(t.get("doc"))
        _logger.warn(u"expected output object %s\n got %s",
                     json.dumps(t.get("output"), indent=4, sort_keys=True),
                     json.dumps(out, indent=4, sort_keys=True))
        _logger.warn(u"Compare failure %s", ex)
        failed = True
>>>>>>> e84b3590

    if outdir:
        shutil.rmtree(outdir, True)  # type: ignore
        # Weird AnyStr != basestring issue

    if failed:
        return 1
    else:
        return 0


def main():  # type: () -> int
    parser = argparse.ArgumentParser(description='Compliance tests for cwltool')
    parser.add_argument("--test", type=str, help="YAML file describing test cases", required=True)
    parser.add_argument("--basedir", type=str, help="Basedir to use for tests", default=".")
    parser.add_argument("-l", action="store_true", help="List tests then exit")
    parser.add_argument("-n", type=str, default=None, help="Run a specific tests, format is 1,3-6,9")
    parser.add_argument("--tool", type=str, default="cwl-runner",
                        help="CWL runner executable to use (default 'cwl-runner'")
    parser.add_argument("--only-tools", action="store_true", help="Only test tools")

    args = parser.parse_args()

    if not args.test:
        parser.print_help()
        return 1

    with open(args.test) as f:
        tests = yaml.load(f)

    failures = 0
    unsupported = 0

    if args.only_tools:
        alltests = tests
        tests = []
        for t in alltests:
            loader = schema_salad.ref_resolver.Loader({"id": "@id"})
            cwl = loader.resolve_ref(t["tool"])[0]
            if isinstance(cwl, dict):
                if cwl["class"] == "CommandLineTool":
                    tests.append(t)
            else:
                raise Exception("Unexpected code path.")

    if args.l:
        for i, t in enumerate(tests):
            print u"[%i] %s" % (i+1, t["doc"].strip())
        return 0

    if args.n is not None:
        ntest = []
        for s in args.n.split(","):
            sp = s.split("-")
            if len(sp) == 2:
                ntest.extend(range(int(sp[0])-1, int(sp[1])))
            else:
                ntest.append(int(s)-1)
    else:
        ntest = range(0, len(tests))

    for i in ntest:
        t = tests[i]
        sys.stderr.write("\rTest [%i/%i] " % (i+1, len(tests)))
        sys.stderr.flush()
        rt = run_test(args, i, t)
        if rt == 1:
            failures += 1
        elif rt == UNSUPPORTED_FEATURE:
            unsupported += 1

    if failures == 0 and unsupported == 0:
         _logger.info("All tests passed")
         return 0
    else:
        _logger.warn("%i failures, %i unsupported features", failures, unsupported)
        return 1


if __name__ == "__main__":
    sys.exit(main())<|MERGE_RESOLUTION|>--- conflicted
+++ resolved
@@ -62,37 +62,6 @@
     out = {}  # type: Dict[str,Any]
     outdir = None
     try:
-<<<<<<< HEAD
-        if "output" in t:
-            test_command = [args.tool]
-            # Add prefixes if running on MacOSX so that boot2docker writes to /Users
-            if 'darwin' in sys.platform:
-                outdir = tempfile.mkdtemp(prefix=os.path.abspath(os.path.curdir))
-                test_command.extend(["--tmp-outdir-prefix={}".format(outdir), "--tmpdir-prefix={}".format(outdir)])
-            else:
-                outdir = tempfile.mkdtemp()
-            test_command.extend(["--outdir={}".format(outdir),
-                                 "--quiet",
-                                 t["tool"]])
-            if t["job"] != None:
-                test_command.extend([t["job"]])
-            outstr = subprocess.check_output(test_command)
-            out = {"output": json.loads(outstr)}
-        else:
-            test_command = [args.tool,
-                            "--conformance-test",
-                            "--basedir=" + args.basedir,
-                            "--no-container",
-                            "--quiet",
-                            t["tool"]]
-            if t["job"] != None:
-                test_command.extend([t["job"]])
-
-            outstr = subprocess.check_output(test_command)
-            out = yaml.load(outstr)
-            if not isinstance(out, dict):
-                raise ValueError("Non-dict value parsed from output string.")
-=======
         test_command = [args.tool]
         # Add prefixes if running on MacOSX so that boot2docker writes to /Users
         if 'darwin' in sys.platform:
@@ -102,11 +71,12 @@
             outdir = tempfile.mkdtemp()
         test_command.extend(["--outdir={}".format(outdir),
                              "--quiet",
-                             t["tool"],
-                             t["job"]])
+                             t["tool"]])
+        if t.get("job"):
+            test_command.append(t["job"])
+
         outstr = subprocess.check_output(test_command)
         out = json.loads(outstr)
->>>>>>> e84b3590
     except ValueError as v:
         _logger.error(str(v))
         _logger.error(outstr)
@@ -123,31 +93,7 @@
         _logger.error(outstr)
         _logger.error(u"Parse error %s", str(e))
 
-    # pwd = os.path.abspath(os.path.dirname(t["job"]))
-    # t["args"] = map(lambda x: x.replace("$PWD", pwd), t["args"])
-    # if "stdin" in t:
-    #     t["stdin"] = t["stdin"].replace("$PWD", pwd)
-
     failed = False
-<<<<<<< HEAD
-    if "output" in t:
-        checkkeys = ["output"]
-    else:
-        checkkeys = ["args", "stdin", "stderr", "stdout", "createfiles"]
-
-    for key in checkkeys:
-        try:
-            if key in t and key in out:
-                compare(t.get(key), out.get(key))
-        except CompareFail as ex:
-            _logger.warn(u"""Test failed: %s""", " ".join([pipes.quote(tc) for tc in test_command]))
-            _logger.warn(t.get("doc"))
-            _logger.warn(u"%s expected %s\n got %s", key,
-                                                            json.dumps(t.get(key), indent=4, sort_keys=True),
-                                                            json.dumps(out.get(key), indent=4, sort_keys=True))
-            _logger.warn(u"Compare failure %s", ex)
-            failed = True
-=======
 
     try:
         compare(t.get("output"), out)
@@ -159,7 +105,6 @@
                      json.dumps(out, indent=4, sort_keys=True))
         _logger.warn(u"Compare failure %s", ex)
         failed = True
->>>>>>> e84b3590
 
     if outdir:
         shutil.rmtree(outdir, True)  # type: ignore
