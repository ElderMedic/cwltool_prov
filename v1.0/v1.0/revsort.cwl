--- conflicted
+++ resolved
@@ -2,11 +2,7 @@
 # This is a two-step workflow which uses "revtool" and "sorttool" defined above.
 #
 class: Workflow
-<<<<<<< HEAD
-description: "Reverse the lines in a document, then sort those lines."
-=======
 doc: "Reverse the lines in a document, then sort those lines."
->>>>>>> 8d0fe99c
 cwlVersion: v1.0
 
 # Requirements & hints specify prerequisites and extensions to the workflow.
