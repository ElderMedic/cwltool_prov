--- conflicted
+++ resolved
@@ -62,13 +62,9 @@
           'bagit >= 1.6.4'
       ],
       extras_require={
-<<<<<<< HEAD
-          ':python_version<"3"': [ 'pathlib2', 'future' ],
-=======
           ':python_version<"3" and platform_system=="Linux"':
           ['subprocess32 == 3.5.0rc1'],
           ':python_version<"3"': ['pathlib2'],
->>>>>>> 03a0374e
           'deps': ["galaxy-lib >= 17.09.3"]
       },
       python_requires='>=2.7, !=3.0.*, !=3.1.*, !=3.2.*, !=3.3.*, <4',
