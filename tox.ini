--- conflicted
+++ resolved
@@ -1,14 +1,12 @@
 [tox]
-<<<<<<< HEAD
 envlist =
   py{27,33,34,35,36}-lint,
   py{27,33,34,35,36}-unit,
   py35-mypy{2,3},
-  py27-pipconflictchecker
+  py27-pipconflictchecker,
+  py27-lint-readme,
+  py27-pydocstyle
 
-=======
-envlist = py27-lint, py27-unit, py27-pipconflictchecker, py36-lint, py35-lint, py34-lint, py33-lint, py35-mypy2, py27-lint-readme, py27-pydocstyle
->>>>>>> afda7578
 skipsdist = True
 skip_missing_interpreters = True
 
@@ -48,9 +46,6 @@
 [testenv:py27-pipconflictchecker]
 commands = pipconflictchecker
 whitelist_externals = pipconflictchecker
-<<<<<<< HEAD
-deps = pip-conflict-checker
-=======
 deps = pip-conflict-checker
 
 [testenv:py27-unit]
@@ -65,5 +60,4 @@
 commands = make diff_pydocstyle_report
 deps =
     pydocstyle
-    diff-cover
->>>>>>> afda7578
+    diff-cover